--- conflicted
+++ resolved
@@ -517,12 +517,9 @@
 
     if ss_args['M'] is None and ss_args['use_precond']:
         ss_args['M'], ss_args = _iterative_precondition(L, n, ss_args)
-<<<<<<< HEAD
-=======
         if ss_args['M'] is None:
             warnings.warn("Preconditioning failed. Continuing without.",
                           UserWarning)
->>>>>>> f7fffa7b
 
     # Select iterative solver type
     _iter_start = time.time()
@@ -782,15 +779,6 @@
     n = prod(L.dims[0][0])
     L, perm, perm2, rev_perm, ss_args = _steadystate_LU_liouvillian(L, ss_args)
     M, ss_args = _iterative_precondition(L, n, ss_args)
-<<<<<<< HEAD
-    if ss_args['return_info']:
-        return M, ss_args['info']
-    return M
-    
-    
-    
-    
-=======
 
     if M is None:
         raise Exception("Failed to build preconditioner. Try increasing " +
@@ -799,5 +787,4 @@
     if ss_args['return_info']:
         return M, ss_args['info']
     else:
-        return M
->>>>>>> f7fffa7b
+        return M
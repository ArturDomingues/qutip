--- conflicted
+++ resolved
@@ -3,62 +3,7 @@
 tidyup functionality, etc.
 """
 from __future__ import absolute_import
-<<<<<<< HEAD
 import qutip.configrc as qrc
-=======
-# use auto tidyup
-auto_tidyup = True
-# use auto tidyup dims on multiplication
-auto_tidyup_dims = True
-# detect hermiticity
-auto_herm = True
-# general absolute tolerance
-atol = 1e-12
-# use auto tidyup absolute tolerance
-auto_tidyup_atol = 1e-12
-# number of cpus (set at qutip import)
-num_cpus = 0
-# flag indicating if fortran module is installed
-# never used
-fortran = False
-# path to the MKL library
-mkl_lib = None
-# Flag if mkl_lib is found
-has_mkl = False
-# Has OPENMP
-has_openmp = False
-# debug mode for development
-debug = False
-# Running on mac with openblas make eigh unsafe
-eigh_unsafe = False
-# are we in IPython? Note that this cannot be
-# set by the RC file.
-ipython = False
-# define whether log handler should be
-#   - default: switch based on IPython detection
-#   - stream: set up non-propagating StreamHandler
-#   - basic: call basicConfig
-#   - null: leave logging to the user
-log_handler = 'default'
-# Allow for a colorblind mode that uses different colormaps
-# and plotting options by default.
-colorblind_safe = False
-# Sets the threshold for matrix NNZ where OPENMP
-# turns on. This is automatically calculated and
-# put in the qutiprc file.  This value is here in case
-# that failts
-openmp_thresh = 10000
-# Note that since logging depends on settings,
-# if we want to do any logging here, it must be manually
-# configured, rather than through _logging.get_logger().
-try:
-    import logging
-    _logger = logging.getLogger(__name__)
-    _logger.addHandler(logging.NullHandler())
-    del logging  # Don't leak names!
-except:
-    _logger = None
->>>>>>> 4a59f335
 
 
 class Settings:
@@ -69,7 +14,6 @@
         in `solver`.
 
     """
-<<<<<<< HEAD
     def __init__(self):
         self._isDefault = True
         self._children = []
@@ -110,39 +54,4 @@
         return "".join(child.__repr__(True) for child in self._children)
 
 
-settings = Settings()
-=======
-    for key in __default:
-        __self[key] = __default[key]
-
-    from qutip.utilities import available_cpu_count
-    __self["num_cpus"] = available_cpu_count()
-
-    try:
-        from qutip.cy.openmp.parfuncs import spmv_csr_openmp
-    except:
-        __self["has_openmp"] = False
-        __self["openmp_thresh"] = 10000
-    else:
-        __self["has_openmp"] = True
-        from qutip.cy.openmp.bench_openmp import calculate_openmp_thresh
-        thrsh = calculate_openmp_thresh()
-        __self["openmp_thresh"] = thrsh
-
-    try:
-        __IPYTHON__
-        __self["ipython"] = True
-    except:
-        __self["ipython"] = False
-
-    from qutip._mkl.utilities import _set_mkl
-    _set_mkl()
-
-
-def __repr__():
-    out = "qutip settings:\n"
-    longest = max(len(key) for key in __all_out)
-    for key in __all_out:
-        out += "{:{width}} : {}\n".format(key, __self[key], width=longest)
-    return out
->>>>>>> 4a59f335
+settings = Settings()
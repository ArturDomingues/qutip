--- conflicted
+++ resolved
@@ -8,13 +8,8 @@
 from scipy.integrate import quad
 
 from qutip import (
-<<<<<<< HEAD
     basis, destroy, expect, liouvillian, qeye, sigmax, sigmaz,
     tensor, Qobj, QobjEvo, fdestroy
-=======
-    basis, destroy, expect, liouvillian, qeye, sigmax, sigmaz, sigmay,
-    tensor, Qobj, QobjEvo, fidelity
->>>>>>> 900bf792
 )
 from qutip.core import data as _data
 from qutip.solver.heom.bofin_baths import (

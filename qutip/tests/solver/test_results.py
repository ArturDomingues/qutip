import numpy as np
import pytest

import qutip
<<<<<<< HEAD
from qutip.solver.result import (
    Result, MultiTrajResult, MultiTrajResultAveraged,
)
=======
from qutip.solver import SolverResultsOptions
from qutip.solver.result import Result, MultiTrajResult, McResult
>>>>>>> 66a4cc36


def fill_options(**kwargs):
    return {
        "store_states": None,
        "store_final_state": False,
        **kwargs
    }


def e_op_state_by_time(t, state):
    """ An e_ops function that returns the state multiplied by the time. """
    return t * state


class TestResult:
    @pytest.mark.parametrize(["N", "e_ops", "options"], [
        pytest.param(10, (), {}, id="no-e-ops"),
        pytest.param(
            10, qutip.create(10), {"store_states": True}, id="store-states",
        )
    ])
    def test_states(self, N, e_ops, options):
        res = Result(e_ops, fill_options(**options))
        for i in range(N):
            res.add(i, qutip.basis(N, i))
        np.testing.assert_allclose(np.array(res.times), np.arange(N))
        assert res.states == [qutip.basis(N, i) for i in range(N)]
        assert res.final_state == qutip.basis(N, N-1)

    @pytest.mark.parametrize(["N", "e_ops", "options"], [
        pytest.param(10, (), {
            "store_states": False, "store_final_state": True
        }, id="no-e-ops"),
        pytest.param(10, qutip.create(10), {
            "store_final_state": True,
        }, id="with-eops"),
    ])
    def test_final_state_only(self, N, e_ops, options):
        res = Result(e_ops, fill_options(**options))
        for i in range(N):
            res.add(i, qutip.basis(N, i))
        np.testing.assert_allclose(np.array(res.times), np.arange(N))
        assert res.states == []
        assert res.final_state == qutip.basis(N, N-1)

    @pytest.mark.parametrize(["N", "e_ops", "results"], [
        pytest.param(
            10, qutip.num(10), {0: np.arange(10)}, id="single-e-op",
        ),
        pytest.param(
            10,
            [qutip.num(10), qutip.qeye(10)],
            {0: np.arange(10), 1: np.ones(10)},
            id="list-e-ops",
        ),
        pytest.param(
            10,
            {"a": qutip.num(10), "b": qutip.qeye(10)},
            {"a": np.arange(10), "b": np.ones(10)},
            id="dict-e-ops",
        ),
        pytest.param(
            5, qutip.QobjEvo(qutip.num(5)), {0: np.arange(5)}, id="qobjevo",
        ),
        pytest.param(
            5, e_op_state_by_time,
            {0: [i * qutip.basis(5, i) for i in range(5)]},
            id="function",
        )
    ])
    def test_expect_and_e_ops(self, N, e_ops, results):
        res = Result(
            e_ops,
            fill_options(
                store_final_state=False,
                store_states=False),
        )
        if isinstance(e_ops, dict):
            raw_ops = e_ops
        elif isinstance(e_ops, (list, tuple)):
            raw_ops = dict(enumerate(e_ops))
        else:
            raw_ops = {0: e_ops}
        for i in range(N):
            res.add(i, qutip.basis(N, i))
        np.testing.assert_allclose(np.array(res.times), np.arange(N))
        assert res.final_state is None
        assert not res.states
        for i, k in enumerate(results):
            assert res.e_ops[k].op is raw_ops[k]
            e_op_call_values = [
                res.e_ops[k](i, qutip.basis(N, i)) for i in range(N)
            ]
            if isinstance(res.expect[i][0], qutip.Qobj):
                assert res.expect[i] == results[k]
                assert res.e_data[k] == results[k]
                assert e_op_call_values == results[k]
            else:
                np.testing.assert_allclose(res.expect[i], results[k])
                np.testing.assert_allclose(res.e_data[k], results[k])
                np.testing.assert_allclose(e_op_call_values, results[k])

    def test_add_processor(self):
        res = Result([], fill_options(store_states=False))
        a = []
        b = []
        states = [{"t": 0}, {"t": 1}]

        res.add_processor(lambda t, state: a.append((t, state)))
        res.add(0, states[0])
        res.add_processor(
            lambda t, state: b.append((t, state)),
            requires_copy=True,
        )
        res.add(1, states[1])

        assert a == [(0, {"t": 0}), (1, {"t": 1})]
        assert a[0][1] is states[0]  # no copy made
        assert a[1][1] is not states[1]  # copy made (for b)
        assert b == [(1, {"t": 1})]
        assert b[0][1] is not states[1]  # copy made

    def test_repr_minimal(self):
        res = Result(
            [],
            fill_options(store_final_state=False, store_states=False),
        )
        assert repr(res) == "\n".join([
            "<Result",
            "  Solver: None",
            "  Number of e_ops: 0",
            "  State not saved.",
            ">",
        ])

    def test_repr_full(self):
        res = Result(
            [qutip.num(5), qutip.qeye(5)],
            fill_options(store_states=True),
            solver="test-solver",
            stats={"stat-a": 1, "stat-b": 2},
        )
        for i in range(5):
            res.add(i, qutip.basis(5, i))
        assert repr(res) == "\n".join([
            "<Result",
            "  Solver: test-solver",
            "  Solver stats:",
            "    stat-a: 1",
            "    stat-b: 2",
            "  Time interval: [0, 4] (5 steps)",
            "  Number of e_ops: 2",
            "  States saved.",
            ">",
        ])


def e_op_num(t, state):
    """ An e_ops function that returns the ground state occupation. """
    return state.dag() @ qutip.num(5) @ state


class TestMultiTrahResult:
    def _fill_trajectories(self, multiresult, N, ntraj,
                           collapse=False, noise=0, dm=False):
        for _ in range(ntraj):
            result = Result(multiresult._raw_ops, multiresult.options)
            result.collapse = []
            for t in range(N):
                delta = 1 + noise * np.random.randn()
                state = qutip.basis(N, t) * delta
                if dm:
                    state = state.proj()
                result.add(t, state)
                if collapse:
                    result.collapse.append((t+0.1, 0))
                    result.collapse.append((t+0.2, 1))
                    result.collapse.append((t+0.3, 1))
            if multiresult.add(0, result) <= 0:
                break

    def _expect_check_types(self, multiresult):
        assert isinstance(multiresult.std_expect, list)
        assert isinstance(multiresult.average_e_data, dict)
        assert isinstance(multiresult.std_expect, list)
        assert isinstance(multiresult.average_e_data, dict)

        if multiresult.trajectories:
            assert isinstance(multiresult.runs_expect, list)
            assert isinstance(multiresult.runs_e_data, dict)
            assert isinstance(multiresult.expect_traj_avg(), list)
            assert isinstance(multiresult.expect_traj_std(), list)
            assert isinstance(multiresult.e_data_traj_avg(), dict)
            assert isinstance(multiresult.e_data_traj_std(), dict)
        else:
            assert multiresult.runs_expect == []
            assert multiresult.runs_e_data == {}
            assert multiresult.expect_traj_avg() is None
            assert multiresult.expect_traj_std() is None
            assert multiresult.e_data_traj_avg() is None
            assert multiresult.e_data_traj_std() is None

    @pytest.mark.parametrize('keep_runs_results', [True, False])
    @pytest.mark.parametrize('dm', [True, False])
    def test_McResult(self, dm, keep_runs_results):
        N = 10
        ntraj = 5
        e_ops = [qutip.num(N), qutip.qeye(N)]
<<<<<<< HEAD
        m_res = MultiTrajResult(3)
        opt = fill_options(store_states=True)
        for _ in range(5):
            res = Result(e_ops, opt)
            res.collapse = []
            for i in range(N):
                res.add(i, (qutip.basis(N, i) / 2).unit())
                res.collapse.append((i+0.5, i % 2))
            m_res.add(res)

        np.testing.assert_allclose(m_res.average_expect[0], np.arange(N))
        np.testing.assert_allclose(m_res.average_expect[1], np.ones(N))
        np.testing.assert_allclose(m_res.std_expect[1], np.zeros(N))
=======
        opt = qutip.solver.SolverResultsOptions(
            keep_runs_results=keep_runs_results,
        )

        m_res = McResult(e_ops, opt, stats={"num_collapse": 2})
        m_res.add_end_condition(ntraj, None)
        self._fill_trajectories(m_res, N, ntraj, collapse=True, dm=dm)

        np.testing.assert_allclose(np.array(m_res.times), np.arange(N))
        assert m_res.stats['end_condition'] == "ntraj reached"
        self._expect_check_types(m_res)

        assert np.all(np.array(m_res.col_which) < 2)
        assert isinstance(m_res.collapse, list)
        assert len(m_res.col_which[0]) == len(m_res.col_times[0])
        np.testing.assert_allclose(m_res.photocurrent[0], np.ones(N-1))
        np.testing.assert_allclose(m_res.photocurrent[1], 2 * np.ones(N-1))

    @pytest.mark.parametrize('keep_runs_results', [True, False])
    @pytest.mark.parametrize(["e_ops", "results"], [
        pytest.param(qutip.num(5), [np.arange(5)], id="single-e-op"),
        pytest.param(
            {"a": qutip.num(5), "b": qutip.qeye(5)},
            [np.arange(5), np.ones(5)],
            id="dict-e-ops",
        ),
        pytest.param(qutip.QobjEvo(qutip.num(5)), [np.arange(5)], id="qobjevo"),
        pytest.param(e_op_num, [np.arange(5)], id="function"),
        pytest.param(
            [qutip.num(5), e_op_num],
            [np.arange(5), np.arange(5)],
            id="list-e-ops",
        ),
    ])
    def test_multitraj_expect(self, keep_runs_results, e_ops, results):
        N = 5
        ntraj = 25
        opt = qutip.solver.SolverResultsOptions(
            keep_runs_results=keep_runs_results,
        )
        m_res = MultiTrajResult(e_ops, opt, stats={})
        self._fill_trajectories(m_res, N, ntraj, noise=0.01)

        for expect, expected in zip(m_res.average_expect, results):
            np.testing.assert_allclose(expect, expected,
                                       atol=1e-14, rtol=0.02)

        for variance, expected in zip(m_res.std_expect, results):
            np.testing.assert_allclose(variance, 0.02 * expected,
                                       atol=1e-14, rtol=0.9)

        if keep_runs_results:
            for runs_expect, expected in zip(m_res.runs_expect, results):
                for expect in runs_expect:
                    np.testing.assert_allclose(expect, expected,
                                               atol=1e-14, rtol=0.1)

            for expect, expected in zip(m_res.expect_traj_avg(25), results):
                np.testing.assert_allclose(expect, expected,
                                           atol=1e-14, rtol=0.04)

        self._expect_check_types(m_res)

        assert m_res.stats['end_condition'] == "unknown"

    @pytest.mark.parametrize('keep_runs_results', [True, False])
    @pytest.mark.parametrize('dm', [True, False])
    def test_multitraj_state(self, keep_runs_results, dm):
        N = 5
        ntraj = 25
        opt = qutip.solver.SolverResultsOptions(
            keep_runs_results=keep_runs_results,
        )
        m_res = MultiTrajResult([], opt)
        self._fill_trajectories(m_res, N, ntraj, dm=dm)

        np.testing.assert_allclose(np.array(m_res.times), np.arange(N))

>>>>>>> 66a4cc36
        for i in range(N):
            assert m_res.average_states[i] == qutip.fock_dm(N, i)
        assert m_res.average_final_state == qutip.fock_dm(N, N-1)

        if keep_runs_results:
            assert len(m_res.runs_states) == 25
            assert len(m_res.runs_states[0]) == N
            for i in range(ntraj):
                expected = qutip.basis(N, N-1)
                if dm:
                    expected = expected.proj()
                assert m_res.runs_final_states[i] == expected

    @pytest.mark.parametrize('keep_runs_results', [True, False])
    @pytest.mark.parametrize('targettol', [
        pytest.param(0.1, id='atol'),
        pytest.param([0.001, 0.1], id='rtol'),
        pytest.param([[0.001, 0.1], [0.1, 0]], id='tol_per_e_op'),
    ])
    def test_multitraj_targettol(self, keep_runs_results, targettol):
        N = 10
<<<<<<< HEAD
        e_ops = [qutip.num(N), qutip.qeye(N)]
        m_res = MultiTrajResultAveraged(3)
        opt = fill_options(store_final_state=True,)
        for _ in range(5):
            res = Result(e_ops, opt)
            res.collapse = []
            for i in range(N):
                res.add(i, (qutip.basis(N, i) / 2).unit())
                res.collapse.append((i + 0.5, i % 2))
            m_res.add(res)

        np.testing.assert_allclose(m_res.average_expect[0], np.arange(N))
        np.testing.assert_allclose(m_res.average_expect[1], np.ones(N))
        np.testing.assert_allclose(m_res.std_expect[1], np.zeros(N))
        assert m_res.average_final_state == qutip.fock_dm(N, N-1)
        assert np.all(np.array(m_res.col_which) < 2)
=======
        ntraj = 1000
        opt = qutip.solver.SolverResultsOptions(
            keep_runs_results=keep_runs_results,
            store_states=True,
        )
        m_res = MultiTrajResult([qutip.num(N), qutip.qeye(N)], opt, stats={})
        m_res.add_end_condition(ntraj, targettol)
        self._fill_trajectories(m_res, N, ntraj, noise=0.1)

        assert m_res.stats['end_condition'] == "target tolerance reached"
        assert m_res.num_trajectories <= 1000

    def test_multitraj_steadystate(self):
        N = 5
        ntraj = 100
        opt = qutip.solver.SolverResultsOptions()
        m_res = MultiTrajResult([], opt, stats={})
        m_res.add_end_condition(1000)
        self._fill_trajectories(m_res, N, ntraj)
        assert m_res.stats['end_condition'] == "timeout"
        assert m_res.steady_state() == qutip.qeye(5) / 5

    @pytest.mark.parametrize('keep_runs_results', [True, False])
    def test_repr(self, keep_runs_results):
        N = 10
        ntraj = 10
        opt = qutip.solver.SolverResultsOptions(
            keep_runs_results=keep_runs_results
        )
        m_res = MultiTrajResult([], opt)
        self._fill_trajectories(m_res, N, ntraj)
        repr = m_res.__repr__()
        assert "Number of trajectories: 10" in repr
        if keep_runs_results:
            assert "Trajectories saved." in repr

    @pytest.mark.parametrize('keep_runs_results', [True, False])
    def test_merge_result(self, keep_runs_results):
        N = 10
        opt = qutip.solver.SolverResultsOptions(
            keep_runs_results=keep_runs_results,
            store_states=True,
        )
        m_res1 = MultiTrajResult([qutip.num(10)], opt)
        self._fill_trajectories(m_res1, N, 10, noise=0.1)

        m_res2 = MultiTrajResult([qutip.num(10)], opt)
        self._fill_trajectories(m_res2, N, 30, noise=0.1)

        merged_res = m_res1 + m_res2
        assert merged_res.num_trajectories == 40
        np.testing.assert_allclose(merged_res.average_expect[0], np.arange(10), rtol=0.1)
        np.testing.assert_allclose(
            np.diag(sum(merged_res.average_states).full()),
            np.ones(N),
            rtol=0.1
        )
        assert bool(merged_res.trajectories) == keep_runs_results
>>>>>>> 66a4cc36
<|MERGE_RESOLUTION|>--- conflicted
+++ resolved
@@ -2,20 +2,14 @@
 import pytest
 
 import qutip
-<<<<<<< HEAD
-from qutip.solver.result import (
-    Result, MultiTrajResult, MultiTrajResultAveraged,
-)
-=======
-from qutip.solver import SolverResultsOptions
 from qutip.solver.result import Result, MultiTrajResult, McResult
->>>>>>> 66a4cc36
 
 
 def fill_options(**kwargs):
     return {
         "store_states": None,
         "store_final_state": False,
+        "keep_runs_results": False,
         **kwargs
     }
 
@@ -173,7 +167,7 @@
     return state.dag() @ qutip.num(5) @ state
 
 
-class TestMultiTrahResult:
+class TestMultiTrajResult:
     def _fill_trajectories(self, multiresult, N, ntraj,
                            collapse=False, noise=0, dm=False):
         for _ in range(ntraj):
@@ -219,24 +213,7 @@
         N = 10
         ntraj = 5
         e_ops = [qutip.num(N), qutip.qeye(N)]
-<<<<<<< HEAD
-        m_res = MultiTrajResult(3)
-        opt = fill_options(store_states=True)
-        for _ in range(5):
-            res = Result(e_ops, opt)
-            res.collapse = []
-            for i in range(N):
-                res.add(i, (qutip.basis(N, i) / 2).unit())
-                res.collapse.append((i+0.5, i % 2))
-            m_res.add(res)
-
-        np.testing.assert_allclose(m_res.average_expect[0], np.arange(N))
-        np.testing.assert_allclose(m_res.average_expect[1], np.ones(N))
-        np.testing.assert_allclose(m_res.std_expect[1], np.zeros(N))
-=======
-        opt = qutip.solver.SolverResultsOptions(
-            keep_runs_results=keep_runs_results,
-        )
+        opt = fill_options(keep_runs_results=keep_runs_results)
 
         m_res = McResult(e_ops, opt, stats={"num_collapse": 2})
         m_res.add_end_condition(ntraj, None)
@@ -271,9 +248,7 @@
     def test_multitraj_expect(self, keep_runs_results, e_ops, results):
         N = 5
         ntraj = 25
-        opt = qutip.solver.SolverResultsOptions(
-            keep_runs_results=keep_runs_results,
-        )
+        opt = fill_options(keep_runs_results=keep_runs_results)
         m_res = MultiTrajResult(e_ops, opt, stats={})
         self._fill_trajectories(m_res, N, ntraj, noise=0.01)
 
@@ -304,15 +279,12 @@
     def test_multitraj_state(self, keep_runs_results, dm):
         N = 5
         ntraj = 25
-        opt = qutip.solver.SolverResultsOptions(
-            keep_runs_results=keep_runs_results,
-        )
+        opt = fill_options(keep_runs_results=keep_runs_results)
         m_res = MultiTrajResult([], opt)
         self._fill_trajectories(m_res, N, ntraj, dm=dm)
 
         np.testing.assert_allclose(np.array(m_res.times), np.arange(N))
 
->>>>>>> 66a4cc36
         for i in range(N):
             assert m_res.average_states[i] == qutip.fock_dm(N, i)
         assert m_res.average_final_state == qutip.fock_dm(N, N-1)
@@ -334,28 +306,9 @@
     ])
     def test_multitraj_targettol(self, keep_runs_results, targettol):
         N = 10
-<<<<<<< HEAD
-        e_ops = [qutip.num(N), qutip.qeye(N)]
-        m_res = MultiTrajResultAveraged(3)
-        opt = fill_options(store_final_state=True,)
-        for _ in range(5):
-            res = Result(e_ops, opt)
-            res.collapse = []
-            for i in range(N):
-                res.add(i, (qutip.basis(N, i) / 2).unit())
-                res.collapse.append((i + 0.5, i % 2))
-            m_res.add(res)
-
-        np.testing.assert_allclose(m_res.average_expect[0], np.arange(N))
-        np.testing.assert_allclose(m_res.average_expect[1], np.ones(N))
-        np.testing.assert_allclose(m_res.std_expect[1], np.zeros(N))
-        assert m_res.average_final_state == qutip.fock_dm(N, N-1)
-        assert np.all(np.array(m_res.col_which) < 2)
-=======
         ntraj = 1000
-        opt = qutip.solver.SolverResultsOptions(
-            keep_runs_results=keep_runs_results,
-            store_states=True,
+        opt = fill_options(
+            keep_runs_results=keep_runs_results, store_states=True
         )
         m_res = MultiTrajResult([qutip.num(N), qutip.qeye(N)], opt, stats={})
         m_res.add_end_condition(ntraj, targettol)
@@ -367,7 +320,7 @@
     def test_multitraj_steadystate(self):
         N = 5
         ntraj = 100
-        opt = qutip.solver.SolverResultsOptions()
+        opt = fill_options()
         m_res = MultiTrajResult([], opt, stats={})
         m_res.add_end_condition(1000)
         self._fill_trajectories(m_res, N, ntraj)
@@ -378,9 +331,7 @@
     def test_repr(self, keep_runs_results):
         N = 10
         ntraj = 10
-        opt = qutip.solver.SolverResultsOptions(
-            keep_runs_results=keep_runs_results
-        )
+        opt = fill_options(keep_runs_results=keep_runs_results)
         m_res = MultiTrajResult([], opt)
         self._fill_trajectories(m_res, N, ntraj)
         repr = m_res.__repr__()
@@ -391,9 +342,8 @@
     @pytest.mark.parametrize('keep_runs_results', [True, False])
     def test_merge_result(self, keep_runs_results):
         N = 10
-        opt = qutip.solver.SolverResultsOptions(
-            keep_runs_results=keep_runs_results,
-            store_states=True,
+        opt = fill_options(
+            keep_runs_results=keep_runs_results, store_states=True
         )
         m_res1 = MultiTrajResult([qutip.num(10)], opt)
         self._fill_trajectories(m_res1, N, 10, noise=0.1)
@@ -409,5 +359,4 @@
             np.ones(N),
             rtol=0.1
         )
-        assert bool(merged_res.trajectories) == keep_runs_results
->>>>>>> 66a4cc36
+        assert bool(merged_res.trajectories) == keep_runs_results
# This file is part of QuTiP: Quantum Toolbox in Python.
#
#    Copyright (c) 2011 and later, Paul D. Nation and Robert J. Johansson.
#    All rights reserved.
#
#    Redistribution and use in source and binary forms, with or without
#    modification, are permitted provided that the following conditions are
#    met:
#
#    1. Redistributions of source code must retain the above copyright notice,
#       this list of conditions and the following disclaimer.
#
#    2. Redistributions in binary form must reproduce the above copyright
#       notice, this list of conditions and the following disclaimer in the
#       documentation and/or other materials provided with the distribution.
#
#    3. Neither the name of the QuTiP: Quantum Toolbox in Python nor the names
#       of its contributors may be used to endorse or promote products derived
#       from this software without specific prior written permission.
#
#    THIS SOFTWARE IS PROVIDED BY THE COPYRIGHT HOLDERS AND CONTRIBUTORS
#    "AS IS" AND ANY EXPRESS OR IMPLIED WARRANTIES, INCLUDING, BUT NOT
#    LIMITED TO, THE IMPLIED WARRANTIES OF MERCHANTABILITY AND FITNESS FOR A
#    PARTICULAR PURPOSE ARE DISCLAIMED. IN NO EVENT SHALL THE COPYRIGHT
#    HOLDER OR CONTRIBUTORS BE LIABLE FOR ANY DIRECT, INDIRECT, INCIDENTAL,
#    SPECIAL, EXEMPLARY, OR CONSEQUENTIAL DAMAGES (INCLUDING, BUT NOT
#    LIMITED TO, PROCUREMENT OF SUBSTITUTE GOODS OR SERVICES; LOSS OF USE,
#    DATA, OR PROFITS; OR BUSINESS INTERRUPTION) HOWEVER CAUSED AND ON ANY
#    THEORY OF LIABILITY, WHETHER IN CONTRACT, STRICT LIABILITY, OR TORT
#    (INCLUDING NEGLIGENCE OR OTHERWISE) ARISING IN ANY WAY OUT OF THE USE
#    OF THIS SOFTWARE, EVEN IF ADVISED OF THE POSSIBILITY OF SUCH DAMAGE.
###############################################################################
"""
This module contains functions for generating Qobj representation of a variety
of commonly occuring quantum operators.
"""

__all__ = ['jmat', 'spin_Jx', 'spin_Jy', 'spin_Jz', 'spin_Jm', 'spin_Jp',
           'spin_J_set', 'sigmap', 'sigmam', 'sigmax', 'sigmay', 'sigmaz',
           'destroy', 'create', 'qeye', 'identity', 'position', 'momentum',
           'num', 'squeeze', 'squeezing', 'displace', 'commutator',
           'qutrit_ops', 'qdiags', 'phase', 'zero_oper', 'enr_destroy',
           'enr_identity']

import numpy as np
import scipy
import scipy.sparse as sp

from qutip.qobj import Qobj


#
# Spin operators
#
def jmat(j, *args):
    """Higher-order spin operators:

    Parameters
    ----------
    j : float
        Spin of operator

    args : str
        Which operator to return 'x','y','z','+','-'.
        If no args given, then output is ['x','y','z']

    Returns
    -------
    jmat : qobj/list
        ``qobj`` for requested spin operator(s).


    Examples
    --------
    >>> jmat(1)
    [ Quantum object: dims = [[3], [3]], \
shape = [3, 3], type = oper, isHerm = True
    Qobj data =
    [[ 0.          0.70710678  0.        ]
     [ 0.70710678  0.          0.70710678]
     [ 0.          0.70710678  0.        ]]
     Quantum object: dims = [[3], [3]], \
shape = [3, 3], type = oper, isHerm = True
    Qobj data =
    [[ 0.+0.j          0.+0.70710678j  0.+0.j        ]
     [ 0.-0.70710678j  0.+0.j          0.+0.70710678j]
     [ 0.+0.j          0.-0.70710678j  0.+0.j        ]]
     Quantum object: dims = [[3], [3]], \
shape = [3, 3], type = oper, isHerm = True
    Qobj data =
    [[ 1.  0.  0.]
     [ 0.  0.  0.]
     [ 0.  0. -1.]]]


    Notes
    -----
    If no 'args' input, then returns array of ['x','y','z'] operators.

    """
    if (scipy.fix(2 * j) != 2 * j) or (j < 0):
        raise TypeError('j must be a non-negative integer or half-integer')

    if not args:
        a1 = Qobj(0.5 * (_jplus(j) + _jplus(j).conj().T))
        a2 = Qobj(0.5 * 1j * (_jplus(j) - _jplus(j).conj().T))
        a3 = Qobj(_jz(j))
        return [a1, a2, a3]

    if args[0] == '+':
        A = _jplus(j)
    elif args[0] == '-':
        A = _jplus(j).conj().T
    elif args[0] == 'x':
        A = 0.5 * (_jplus(j) + _jplus(j).conj().T)
    elif args[0] == 'y':
        A = -0.5 * 1j * (_jplus(j) - _jplus(j).conj().T)
    elif args[0] == 'z':
        A = _jz(j)
    else:
        raise TypeError('Invalid type')

    return Qobj(A.tocsr())


def _jplus(j):
    """
    Internal functions for generating the data representing the J-plus
    operator.
    """
    m = np.arange(j, -j - 1, -1)
    N = len(m)
    return sp.spdiags(np.sqrt(j * (j + 1.0) - (m + 1.0) * m),
                      1, N, N, format='csr')


def _jz(j):
    """
    Internal functions for generating the data representing the J-z operator.
    """
    m = np.arange(j, -j - 1, -1)
    N = len(m)
    return sp.spdiags(m, 0, N, N, format='csr')


#
# Spin j operators:
#
def spin_Jx(j):
    """Spin-j x operator

    Parameters
    ----------
    j : float
        Spin of operator

    Returns
    -------
    op : Qobj
        ``qobj`` representation of the operator.

    """
    return jmat(j, 'x')


def spin_Jy(j):
    """Spin-j y operator

    Parameters
    ----------
    j : float
        Spin of operator

    Returns
    -------
    op : Qobj
        ``qobj`` representation of the operator.

    """
    return jmat(j, 'y')


def spin_Jz(j):
    """Spin-j z operator

    Parameters
    ----------
    j : float
        Spin of operator

    Returns
    -------
    op : Qobj
        ``qobj`` representation of the operator.

    """
    return jmat(j, 'z')


def spin_Jm(j):
    """Spin-j annihilation operator

    Parameters
    ----------
    j : float
        Spin of operator

    Returns
    -------
    op : Qobj
        ``qobj`` representation of the operator.

    """
    return jmat(j, '-')


def spin_Jp(j):
    """Spin-j creation operator

    Parameters
    ----------
    j : float
        Spin of operator

    Returns
    -------
    op : Qobj
        ``qobj`` representation of the operator.

    """
    return jmat(j, '+')


def spin_J_set(j):
    """Set of spin-j operators (x, y, z)

    Parameters
    ----------
    j : float
        Spin of operators

    Returns
    -------
    list : list of Qobj
        list of ``qobj`` representating of the spin operator.

    """
    return jmat(j)


#
# Pauli spin 1/2 operators:
#
def sigmap():
    """Creation operator for Pauli spins.

    Examples
    --------
    >>> sigmam()
    Quantum object: dims = [[2], [2]], \
shape = [2, 2], type = oper, isHerm = False
    Qobj data =
    [[ 0.  1.]
     [ 0.  0.]]

    """
    return jmat(1 / 2., '+')


def sigmam():
    """Annihilation operator for Pauli spins.

    Examples
    --------
    >>> sigmam()
    Quantum object: dims = [[2], [2]], \
shape = [2, 2], type = oper, isHerm = False
    Qobj data =
    [[ 0.  0.]
     [ 1.  0.]]

    """
    return jmat(1 / 2., '-')


def sigmax():
    """Pauli spin 1/2 sigma-x operator

    Examples
    --------
    >>> sigmax()
    Quantum object: dims = [[2], [2]], \
shape = [2, 2], type = oper, isHerm = False
    Qobj data =
    [[ 0.  1.]
     [ 1.  0.]]

    """
    return 2.0 * jmat(1.0 / 2, 'x')


def sigmay():
    """Pauli spin 1/2 sigma-y operator.

    Examples
    --------
    >>> sigmay()
    Quantum object: dims = [[2], [2]], \
shape = [2, 2], type = oper, isHerm = True
    Qobj data =
    [[ 0.+0.j  0.-1.j]
     [ 0.+1.j  0.+0.j]]

    """
    return 2.0 * jmat(1.0 / 2, 'y')


def sigmaz():
    """Pauli spin 1/2 sigma-z operator.

    Examples
    --------
    >>> sigmaz()
    Quantum object: dims = [[2], [2]], \
shape = [2, 2], type = oper, isHerm = True
    Qobj data =
    [[ 1.  0.]
     [ 0. -1.]]

    """
    return 2.0 * jmat(1.0 / 2, 'z')


#
# DESTROY returns annihilation operator for N dimensional Hilbert space
# out = destroy(N), N is integer value &  N>0
#
def destroy(N, offset=0):
    '''Destruction (lowering) operator.

    Parameters
    ----------
    N : int
        Dimension of Hilbert space.

    offset : int (default 0)
        The lowest number state that is included in the finite number state
        representation of the operator.

    Returns
    -------
    oper : qobj
        Qobj for lowering operator.

    Examples
    --------
    >>> destroy(4)
    Quantum object: dims = [[4], [4]], \
shape = [4, 4], type = oper, isHerm = False
    Qobj data =
    [[ 0.00000000+0.j  1.00000000+0.j  0.00000000+0.j  0.00000000+0.j]
     [ 0.00000000+0.j  0.00000000+0.j  1.41421356+0.j  0.00000000+0.j]
     [ 0.00000000+0.j  0.00000000+0.j  0.00000000+0.j  1.73205081+0.j]
     [ 0.00000000+0.j  0.00000000+0.j  0.00000000+0.j  0.00000000+0.j]]

    '''
    if not isinstance(N, (int, np.integer)):  # raise error if N not integer
        raise ValueError("Hilbert space dimension must be integer value")
    return Qobj(sp.spdiags(np.sqrt(range(offset, N+offset)),
                           1, N, N, format='csr'))


#
# create returns creation operator for N dimensional Hilbert space
# out = create(N), N is integer value &  N>0
#
def create(N, offset=0):
    '''Creation (raising) operator.

    Parameters
    ----------
    N : int
        Dimension of Hilbert space.

    Returns
    -------
    oper : qobj
        Qobj for raising operator.

    offset : int (default 0)
        The lowest number state that is included in the finite number state
        representation of the operator.

    Examples
    --------
    >>> create(4)
    Quantum object: dims = [[4], [4]], \
shape = [4, 4], type = oper, isHerm = False
    Qobj data =
    [[ 0.00000000+0.j  0.00000000+0.j  0.00000000+0.j  0.00000000+0.j]
     [ 1.00000000+0.j  0.00000000+0.j  0.00000000+0.j  0.00000000+0.j]
     [ 0.00000000+0.j  1.41421356+0.j  0.00000000+0.j  0.00000000+0.j]
     [ 0.00000000+0.j  0.00000000+0.j  1.73205081+0.j  0.00000000+0.j]]

    '''
    if not isinstance(N, (int, np.integer)):  # raise error if N not integer
        raise ValueError("Hilbert space dimension must be integer value")
    qo = destroy(N, offset=offset)  # create operator using destroy function
    qo.data = qo.data.T.tocsr()  # transpose data in Qobj and convert to csr
    return qo


#
# QEYE returns identity operator for an N dimensional space
# a = qeye(N), N is integer & N>0
#
def qeye(N):
    """Identity operator

    Parameters
    ----------
    N : int
        Dimension of Hilbert space.

    Returns
    -------
    oper : qobj
        Identity operator Qobj.

    Examples
    --------
    >>> qeye(3)
    Quantum object: dims = [[3], [3]], \
shape = [3, 3], type = oper, isHerm = True
    Qobj data =
    [[ 1.  0.  0.]
     [ 0.  1.  0.]
     [ 0.  0.  1.]]

    """
    N = int(N)
    if (not isinstance(N, (int, np.integer))) or N < 0:
        raise ValueError("N must be integer N>=0")
    return Qobj(sp.eye(N, N, dtype=complex, format='csr'))


def identity(N):
    """Identity operator. Alternative name to :func:`qeye`.

    Parameters
    ----------
    N : int or list of ints
        Dimension of Hilbert space. If provided as a list of ints,
        then the dimension is the product over this list, but the
        ``dims`` property of the new Qobj are set to this list.

    Returns
    -------
    oper : qobj
        Identity operator Qobj.
    """
    if isinstance(N, list):
        return tensor(*[identity(n) for n in N])
    return qeye(N)


def position(N, offset=0):
    """
    Position operator x=1/sqrt(2)*(a+a.dag())

    Parameters
    ----------
    N : int
        Number of Fock states in Hilbert space.

    offset : int (default 0)
        The lowest number state that is included in the finite number state
        representation of the operator.

    Returns
    -------
    oper : qobj
        Position operator as Qobj.
    """
    a = destroy(N, offset=offset)
    return 1.0 / np.sqrt(2.0) * (a + a.dag())


def momentum(N, offset=0):
    """
    Momentum operator p=-1j/sqrt(2)*(a-a.dag())

    Parameters
    ----------
    N : int
        Number of Fock states in Hilbert space.

    offset : int (default 0)
        The lowest number state that is included in the finite number state
        representation of the operator.

    Returns
    -------
    oper : qobj
        Momentum operator as Qobj.
    """
    a = destroy(N, offset=offset)
    return -1j / np.sqrt(2.0) * (a - a.dag())


def num(N, offset=0):
    """Quantum object for number operator.

    Parameters
    ----------
    N : int
        The dimension of the Hilbert space.

    offset : int (default 0)
        The lowest number state that is included in the finite number state
        representation of the operator.

    Returns
    -------
    oper: qobj
        Qobj for number operator.

    Examples
    --------
    >>> num(4)
    Quantum object: dims = [[4], [4]], \
shape = [4, 4], type = oper, isHerm = True
    Qobj data =
    [[0 0 0 0]
     [0 1 0 0]
     [0 0 2 0]
     [0 0 0 3]]

    """
    data = sp.spdiags(np.arange(offset, offset + N), 0, N, N, format='csr')
    return Qobj(data)


def squeeze(N, z, offset=0):
    """Single-mode Squeezing operator.


    Parameters
    ----------
    N : int
        Dimension of hilbert space.

    z : float/complex
        Squeezing parameter.

    offset : int (default 0)
        The lowest number state that is included in the finite number state
        representation of the operator.

    Returns
    -------
    oper : :class:`qutip.qobj.Qobj`
        Squeezing operator.


    Examples
    --------
    >>> squeeze(4, 0.25)
    Quantum object: dims = [[4], [4]], \
shape = [4, 4], type = oper, isHerm = False
    Qobj data =
    [[ 0.98441565+0.j  0.00000000+0.j  0.17585742+0.j  0.00000000+0.j]
     [ 0.00000000+0.j  0.95349007+0.j  0.00000000+0.j  0.30142443+0.j]
     [-0.17585742+0.j  0.00000000+0.j  0.98441565+0.j  0.00000000+0.j]
     [ 0.00000000+0.j -0.30142443+0.j  0.00000000+0.j  0.95349007+0.j]]

    """
    a = destroy(N, offset=offset)
    op = (1 / 2.0) * np.conj(z) * (a ** 2) - (1 / 2.0) * z * (a.dag()) ** 2
    return op.expm()


def squeezing(a1, a2, z):
    """Generalized squeezing operator.

    .. math::

        S(z) = \\exp\\left(\\frac{1}{2}\\left(z^*a_1a_2
        - za_1^\\dagger a_2^\\dagger\\right)\\right)

    Parameters
    ----------
    a1 : :class:`qutip.qobj.Qobj`
        Operator 1.

    a2 : :class:`qutip.qobj.Qobj`
        Operator 2.

    z : float/complex
        Squeezing parameter.

    Returns
    -------
    oper : :class:`qutip.qobj.Qobj`
        Squeezing operator.

    """
    b = 0.5 * (np.conj(z) * (a1 * a2) - z * (a1.dag() * a2.dag()))
    return b.expm()


def displace(N, alpha, offset=0):
    """Single-mode displacement operator.

    Parameters
    ----------
    N : int
        Dimension of Hilbert space.

    alpha : float/complex
        Displacement amplitude.

    offset : int (default 0)
        The lowest number state that is included in the finite number state
        representation of the operator.

    Returns
    -------
    oper : qobj
        Displacement operator.

    Examples
    ---------
    >>> displace(4,0.25)
    Quantum object: dims = [[4], [4]], \
shape = [4, 4], type = oper, isHerm = False
    Qobj data =
    [[ 0.96923323+0.j -0.24230859+0.j  0.04282883+0.j -0.00626025+0.j]
     [ 0.24230859+0.j  0.90866411+0.j -0.33183303+0.j  0.07418172+0.j]
     [ 0.04282883+0.j  0.33183303+0.j  0.84809499+0.j -0.41083747+0.j]
     [ 0.00626025+0.j  0.07418172+0.j  0.41083747+0.j  0.90866411+0.j]]

    """
    a = destroy(N, offset=offset)
    D = (alpha * a.dag() - np.conj(alpha) * a).expm()
    return D


def commutator(A, B, kind="normal"):
    """
    Return the commutator of kind `kind` (normal, anti) of the
    two operators A and B.
    """
    if kind == 'normal':
        return A * B - B * A

    elif kind == 'anti':
        return A * B + B * A

    else:
        raise TypeError("Unknown commutator kind '%s'" % kind)


def qutrit_ops():
    """
    Operators for a three level system (qutrit).

    Returns
    -------
    opers: array
        `array` of qutrit operators.

    """
    from qutip.states import qutrit_basis

    one, two, three = qutrit_basis()
    sig11 = one * one.dag()
    sig22 = two * two.dag()
    sig33 = three * three.dag()
    sig12 = one * two.dag()
    sig23 = two * three.dag()
    sig31 = three * one.dag()
    return np.array([sig11, sig22, sig33, sig12, sig23, sig31],
                    dtype=object)


def qdiags(diagonals, offsets, dims=None, shape=None):
    """
    Constructs an operator from an array of diagonals.

    Parameters
    ----------
    diagonals : sequence of array_like
        Array of elements to place along the selected diagonals.
    offsets : sequence of ints
        Sequence for diagonals to be set:
            - k=0 main diagonal
            - k>0 kth upper diagonal
            - k<0 kth lower diagonal
    dims : list, optional
        Dimensions for operator
    shape : list, tuple, optional
        Shape of operator.  If omitted, a square operator large enough
        to contain the diagonals is generated.

    See Also
    --------
    scipy.sparse.diags for usage information.

    Notes
    -----
    This function requires SciPy 0.11+.

    Examples
    --------
    >>> qdiags(sqrt(range(1,4)),1)
    Quantum object: dims = [[4], [4]], \
shape = [4, 4], type = oper, isherm = False
    Qobj data =
    [[ 0.          1.          0.          0.        ]
     [ 0.          0.          1.41421356  0.        ]
     [ 0.          0.          0.          1.73205081]
     [ 0.          0.          0.          0.        ]]

    """
    try:
        data = sp.diags(diagonals, offsets, shape, format='csr', dtype=complex)
    except:
        raise NotImplementedError("This function requires SciPy 0.11+.")
    if not dims:
        dims = [[], []]
    if not shape:
        shape = []
    return Qobj(data, dims, list(shape))


def phase(N, phi0=0):
    """
    Single-mode Pegg-Barnett phase operator.

    Parameters
    ----------
    N : int
        Number of basis states in Hilbert space.
    phi0 : float
        Reference phase.

    Returns
    -------
    oper : qobj
        Phase operator with respect to reference phase.

    Notes
    -----
    The Pegg-Barnett phase operator is Hermitian on a truncated Hilbert space.

    """
    phim = phi0 + (2.0 * np.pi * np.arange(N)) / N  # discrete phase angles
    n = np.arange(N).reshape((N, 1))
    states = np.array([np.sqrt(kk) / np.sqrt(N) * np.exp(1.0j * n * kk)
                       for kk in phim])
    ops = np.array([np.outer(st, st.conj()) for st in states])
    return Qobj(np.sum(ops, axis=0))


def zero_oper(N, dims=None):
    """
    Creates the zero operator with shape NxN and dimensions `dims`.

    Parameters
    ----------
    N : int
        Hilbert space dimensionality
    dims : list
        Optional dimensions if operator corresponds to
        a composite Hilbert space.

    Returns
    -------
    zero_op : qobj
        Zero operator on given Hilbert space.

    """
    return Qobj(sp.csr_matrix((N, N), dtype=complex), dims=dims)

<<<<<<< HEAD
from .tensor import tensor
=======

def enr_destroy(dims, excitations):
    """
    Generate annilation operators for modes in a excitation-number-restricted
    state space. For example, consider a system consisting of 4 modes, each
    with 5 states. The total hilbert space size is 5**4 = 625. If we are
    only interested in states that contain up to 2 excitations, we only need
    to include states such as

        (0, 0, 0, 0)
        (0, 0, 0, 1)
        (0, 0, 0, 2)
        (0, 0, 1, 0)
        (0, 0, 1, 1)
        (0, 0, 2, 0)
        ...

    This function creates annihilation operators for the 4 modes that act
    within this state space:

        a1, a2, a3, a4 = enr_destroy([5, 5, 5, 5], excitations=2)

    From this point onwards, the annihiltion operators a1, ..., a4 can be
    used to setup a Hamiltonian, collapse operators and expectation-value
    operators, etc., following the usual pattern.

    Parameters
    ----------
    dims : list
        A list of the dimensions of each subsystem of a composite quantum
        system.

    excitations : integer
        The maximum number of excitations that are to be included in the
        state space.

    Returns
    -------
    a_ops : list of qobj
        A list of annihilation operators for each mode in the composite
        quantum system described by dims.
    """
    from qutip.states import enr_state_dictionaries

    nstates, state2idx, idx2state = enr_state_dictionaries(dims, excitations)

    a_ops = [sp.lil_matrix((nstates, nstates), dtype=np.complex)
             for _ in range(len(dims))]

    for n1, state1 in idx2state.items():
        for n2, state2 in idx2state.items():
            for idx, a in enumerate(a_ops):
                s1 = [s for idx2, s in enumerate(state1) if idx != idx2]
                s2 = [s for idx2, s in enumerate(state2) if idx != idx2]
                if (state1[idx] == state2[idx] - 1) and (s1 == s2):
                    a_ops[idx][n1, n2] = np.sqrt(state2[idx])

    return [Qobj(a, dims=[dims, dims]) for a in a_ops]


def enr_identity(dims, excitations):
    """
    Generate the identity operator for the excitation-number restricted
    state space defined by the `dims` and `exciations` arguments. See the
    docstring for enr_fock for a more detailed description of these arguments.

    Parameters
    ----------
    dims : list
        A list of the dimensions of each subsystem of a composite quantum
        system.

    excitations : integer
        The maximum number of excitations that are to be included in the
        state space.

    state : list of integers
        The state in the number basis representation.

    Returns
    -------
    op : Qobj
        A Qobj instance that represent the identity operator in the
        exication-number-restricted state space defined by `dims` and
        `exciations`.
    """
    from qutip.states import enr_state_dictionaries

    nstates, _, _ = enr_state_dictionaries(dims, excitations)
    data = sp.eye(nstates, nstates, dtype=np.complex)
    return Qobj(data, dims=[dims, dims])
>>>>>>> 26d1b5e8
<|MERGE_RESOLUTION|>--- conflicted
+++ resolved
@@ -783,9 +783,6 @@
     """
     return Qobj(sp.csr_matrix((N, N), dtype=complex), dims=dims)
 
-<<<<<<< HEAD
-from .tensor import tensor
-=======
 
 def enr_destroy(dims, excitations):
     """
@@ -876,5 +873,4 @@
 
     nstates, _, _ = enr_state_dictionaries(dims, excitations)
     data = sp.eye(nstates, nstates, dtype=np.complex)
-    return Qobj(data, dims=[dims, dims])
->>>>>>> 26d1b5e8
+    return Qobj(data, dims=[dims, dims])
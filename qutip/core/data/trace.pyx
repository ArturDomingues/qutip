--- conflicted
+++ resolved
@@ -50,19 +50,6 @@
 
 
 cpdef double complex trace_oper_ket_csr(CSR matrix) nogil except *:
-<<<<<<< HEAD
-    cdef int N = <int>sqrt(matrix.shape[0])
-    _check_shape_oper_ket(N, matrix)
-    cdef size_t row, ptr
-    cdef double complex trace = 0
-    for row in range(N):
-        if matrix.row_index[row * (N+1)] != matrix.row_index[row * (N+1) + 1]:
-            trace += matrix.data[matrix.row_index[row * (N+1)]]
-    return trace
-
-cpdef double complex trace_oper_ket_dense(Dense matrix) nogil except *:
-    cdef int N = <int>sqrt(matrix.shape[0])
-=======
     cdef size_t N = <size_t>sqrt(matrix.shape[0])
     _check_shape_oper_ket(N, matrix)
     cdef size_t row
@@ -75,19 +62,12 @@
 
 cpdef double complex trace_oper_ket_dense(Dense matrix) nogil except *:
     cdef size_t N = <size_t>sqrt(matrix.shape[0])
->>>>>>> 9c97237b
     _check_shape_oper_ket(N, matrix)
     cdef double complex trace = 0
     cdef size_t ptr = 0
     cdef size_t stride = N + 1
-<<<<<<< HEAD
-    for _ in range(N):
-        trace += matrix.data[ptr]
-        ptr += stride
-=======
     for ptr in range(N):
         trace += matrix.data[ptr * stride]
->>>>>>> 9c97237b
     return trace
 
 

--- conflicted
+++ resolved
@@ -291,13 +291,8 @@
             self.rebuild_lookup()
 
     cdef object _find_specialization(
-<<<<<<< HEAD
         self, tuple in_types, bint output,
         type default=None, int verbose=False
-=======
-        self, tuple in_types, bint output, 
-        type default=None, int verbose
->>>>>>> 8293ea63
     ):
         # The complexity of building the table here is very poor, but it's a
         # cost we pay very infrequently, and until it's proved to be a
@@ -369,7 +364,6 @@
         # TODO: option to control default output type choice if unspecified?
         if self.output and settings.core["default_dtype_scope"] == "full":
             default_dtype = _to.parse(settings.core["default_dtype"])
-<<<<<<< HEAD
             for in_types in itertools.product(self._dtypes, repeat=self._n_dispatch-1):
                 self._lookup[in_types] = self._lookup[in_types + (default_dtype,)]
         elif self.output:
@@ -377,15 +371,6 @@
             if settings.core["default_dtype_scope"] == "missing":
                 default_dtype = _to.parse(settings.core["default_dtype"])
             for in_types in itertools.product(self._dtypes, repeat=self._n_dispatch-1):
-=======
-            for in_types in itertools.product(self._dtypes, repeat=self._n_dispatch-1):
-                self._lookup[in_types] = self._lookup[in_types + (default_dtype,)]
-        elif self.output:
-            default_dtype = None
-            if settings.core["default_dtype_scope"] == "missing":
-                default_dtype = _to.parse(settings.core["default_dtype"])
-            for in_types in itertools.product(self._dtypes, repeat=self._n_dispatch-1):
->>>>>>> 8293ea63
                 self._find_specialization(in_types, False, default_dtype, verbose)
 
     def __getitem__(self, types):

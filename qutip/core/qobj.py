--- conflicted
+++ resolved
@@ -331,11 +331,7 @@
                              f"{self._dims.shape} vs {data.shape}")
         self._data = data
 
-<<<<<<< HEAD
-    def to(self, data_type: LayerType) -> Qobj:
-=======
-    def to(self, data_type, copy=False):
->>>>>>> 8ab189e7
+    def to(self, data_type: LayerType, copy: bool=False) -> Qobj:
         """
         Convert the underlying data store of this `Qobj` into a different
         storage representation.

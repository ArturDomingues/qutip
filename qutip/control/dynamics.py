# -*- coding: utf-8 -*-
# This file is part of QuTiP: Quantum Toolbox in Python.
#
#    Copyright (c) 2014 and later, Alexander J G Pitchford
#    All rights reserved.
#
#    Redistribution and use in source and binary forms, with or without
#    modification, are permitted provided that the following conditions are
#    met:
#
#    1. Redistributions of source code must retain the above copyright notice,
#       this list of conditions and the following disclaimer.
#
#    2. Redistributions in binary form must reproduce the above copyright
#       notice, this list of conditions and the following disclaimer in the
#       documentation and/or other materials provided with the distribution.
#
#    3. Neither the name of the QuTiP: Quantum Toolbox in Python nor the names
#       of its contributors may be used to endorse or promote products derived
#       from this software without specific prior written permission.
#
#    THIS SOFTWARE IS PROVIDED BY THE COPYRIGHT HOLDERS AND CONTRIBUTORS
#    "AS IS" AND ANY EXPRESS OR IMPLIED WARRANTIES, INCLUDING, BUT NOT
#    LIMITED TO, THE IMPLIED WARRANTIES OF MERCHANTABILITY AND FITNESS FOR A
#    PARTICULAR PURPOSE ARE DISCLAIMED. IN NO EVENT SHALL THE COPYRIGHT
#    HOLDER OR CONTRIBUTORS BE LIABLE FOR ANY DIRECT, INDIRECT, INCIDENTAL,
#    SPECIAL, EXEMPLARY, OR CONSEQUENTIAL DAMAGES (INCLUDING, BUT NOT
#    LIMITED TO, PROCUREMENT OF SUBSTITUTE GOODS OR SERVICES; LOSS OF USE,
#    DATA, OR PROFITS; OR BUSINESS INTERRUPTION) HOWEVER CAUSED AND ON ANY
#    THEORY OF LIABILITY, WHETHER IN CONTRACT, STRICT LIABILITY, OR TORT
#    (INCLUDING NEGLIGENCE OR OTHERWISE) ARISING IN ANY WAY OUT OF THE USE
#    OF THIS SOFTWARE, EVEN IF ADVISED OF THE POSSIBILITY OF SUCH DAMAGE.
###############################################################################

# @author: Alexander Pitchford
# @email1: agp1@aber.ac.uk
# @email2: alex.pitchford@gmail.com
# @organization: Aberystwyth University
# @supervisor: Daniel Burgarth

"""
Classes that define the dynamics of the (quantum) system and target evolution
to be optimised.
The contols are also defined here, i.e. the dynamics generators (Hamiltonians,
Limbladians etc). The dynamics for the time slices are calculated here, along
with the evolution as determined by the control amplitudes.

See the subclass descriptions and choose the appropriate class for the
application. The choice depends on the type of matrix used to define
the dynamics.

These class implement functions for getting the dynamics generators for
the combined (drift + ctrls) dynamics with the approriate operator applied

Note the methods in these classes were inspired by:
DYNAMO - Dynamic Framework for Quantum Optimal Control
See Machnes et.al., arXiv.1011.4874
"""
import warnings
import numpy as np
import scipy.linalg as la
import scipy.sparse as sp
# QuTiP
<<<<<<< HEAD
from qutip import Qobj
from qutip.core import data as _data
=======
from qutip.qobj import Qobj
from qutip.sparse import sp_eigs, _dense_eigs, eigh
>>>>>>> 8e181cc4
import qutip.settings as settings
# QuTiP control modules
import qutip.control.errors as errors
import qutip.control.tslotcomp as tslotcomp
import qutip.control.fidcomp as fidcomp
import qutip.control.propcomp as propcomp
import qutip.control.symplectic as sympl
import qutip.control.dump as qtrldump
# QuTiP logging
import qutip.logging_utils as logging
logger = logging.get_logger()

DEF_NUM_TSLOTS = 10
DEF_EVO_TIME = 1.0


def _check_ctrls_container(ctrls):
    """
    Check through the controls container.
    Convert to an array if its a list of lists
    return the processed container
    raise type error if the container structure is invalid
    """
    if isinstance(ctrls, (list, tuple)):
        # Check to see if list of lists
        try:
            if isinstance(ctrls[0], (list, tuple)):
                ctrls = np.array(ctrls, dtype=object)
        except IndexError:
            pass

    if isinstance(ctrls, np.ndarray):
        if len(ctrls.shape) != 2:
            raise TypeError("Incorrect shape for ctrl dyn gen array")
        for k in range(ctrls.shape[0]):
            for j in range(ctrls.shape[1]):
                if not isinstance(ctrls[k, j], Qobj):
                    raise TypeError("All control dyn gen must be Qobj")
    elif isinstance(ctrls, (list, tuple)):
        for ctrl in ctrls:
            if not isinstance(ctrl, Qobj):
                raise TypeError("All control dyn gen must be Qobj")
    else:
        raise TypeError("Controls list or array not set correctly")

    return ctrls


def _check_drift_dyn_gen(drift):
    if isinstance(drift, Qobj):
        return
    if not isinstance(drift, (list, tuple)):
        raise TypeError("drift should be a Qobj or a list of Qobj")
    for d in drift:
        if not isinstance(d, Qobj):
            raise TypeError("drift should be a Qobj or a list of Qobj")


def _attrib_deprecation(message, stacklevel=3):
    """
    Issue deprecation warning
    Using stacklevel=3 will ensure message refers the function
    calling with the deprecated parameter,
    """
    warnings.warn(message, FutureWarning, stacklevel=stacklevel)


def _func_deprecation(message, stacklevel=3):
    """
    Issue deprecation warning
    Using stacklevel=3 will ensure message refers the function
    calling with the deprecated parameter,
    """
    warnings.warn(message, FutureWarning, stacklevel=stacklevel)


class Dynamics(object):
    """
    This is a base class only. See subclass descriptions and choose an
    appropriate one for the application.

    Note that initialize_controls must be called before most of the methods
    can be used. init_timeslots can be called sometimes earlier in order
    to access timeslot related attributes

    This acts as a container for the operators that are used to calculate
    time evolution of the system under study. That is the dynamics generators
    (Hamiltonians, Lindbladians etc), the propagators from one timeslot to
    the next, and the evolution operators. Due to the large number of matrix
    additions and multiplications, for small systems at least, the optimisation
    performance is much better using ndarrays to represent these operators.
    However

    Attributes
    ----------
    log_level : integer
        level of messaging output from the logger.
        Options are attributes of qutip.logging_utils,
        in decreasing levels of messaging, are:
        DEBUG_INTENSE, DEBUG_VERBOSE, DEBUG, INFO, WARN, ERROR, CRITICAL
        Anything WARN or above is effectively 'quiet' execution,
        assuming everything runs as expected.
        The default NOTSET implies that the level will be taken from
        the QuTiP settings file, which by default is WARN

    params:  Dictionary
        The key value pairs are the attribute name and value
        Note: attributes are created if they do not exist already,
        and are overwritten if they do.

    stats : Stats
        Attributes of which give performance stats for the optimisation
        set to None to reduce overhead of calculating stats.
        Note it is (usually) shared with the Optimizer object

    tslot_computer : TimeslotComputer (subclass instance)
        Used to manage when the timeslot dynamics
        generators, propagators, gradients etc are updated

    prop_computer : PropagatorComputer (subclass instance)
        Used to compute the propagators and their gradients

    fid_computer : FidelityComputer (subclass instance)
        Used to computer the fidelity error and the fidelity error
        gradient.

    memory_optimization : int
        Level of memory optimisation. Setting to 0 (default) means that
        execution speed is prioritized over memory.
        Setting to 1 means that some memory prioritisation steps will be
        taken, for instance using Qobj (and hence sparse arrays) as the
        the internal operator data type, and not caching some operators
        Potentially further memory saving maybe made with
        memory_optimization > 1.
        The options are processed in _set_memory_optimizations, see
        this for more information. Individual memory saving  options can be
        switched by settting them directly (see below)

    oper_dtype : type
        Data type for internal dynamics generators, propagators and time
        evolution operators. This can be ndarray or Qobj, or (in theory) any
        other representaion that supports typical matrix methods (e.g. dot)
        ndarray performs best for smaller quantum systems.
        Qobj may perform better for larger systems, and will also
        perform better when (custom) fidelity measures use Qobj methods
        such as partial trace.
        See _choose_oper_dtype for how this is chosen when not specified

    cache_phased_dyn_gen : bool
        If True then the dynamics generators will be saved with and
        without the propagation prefactor (if there is one)
        Defaults to True when memory_optimization=0, otherwise False

    cache_prop_grad : bool
        If the True then the propagator gradients (for exact gradients) will
        be computed when the propagator are computed and cache until
        the are used by the fidelity computer. If False then the
        fidelity computer will calculate them as needed.
        Defaults to True when memory_optimization=0, otherwise False

    cache_dyn_gen_eigenvectors_adj: bool
        If True then DynamicsUnitary will cached the adjoint of
        the Hamiltion eignvector matrix
        Defaults to True when memory_optimization=0, otherwise False

    sparse_eigen_decomp: bool
        If True then DynamicsUnitary will use the sparse eigenvalue
        decomposition.
        Defaults to True when memory_optimization<=1, otherwise False

    num_tslots : integer
        Number of timeslots (aka timeslices)

    num_ctrls : integer
        Number of controls.
        Note this is calculated as the length of ctrl_dyn_gen when first used.
        And is recalculated during initialise_controls only.

    evo_time : float
        Total time for the evolution

    tau : array[num_tslots] of float
        Duration of each timeslot
        Note that if this is set before initialize_controls is called
        then num_tslots and evo_time are calculated from tau, otherwise
        tau is generated from num_tslots and evo_time, that is
        equal size time slices

    time : array[num_tslots+1] of float
        Cumulative time for the evolution, that is the time at the start
        of each time slice

    drift_dyn_gen : Qobj or list of Qobj
        Drift or system dynamics generator (Hamiltonian)
        Matrix defining the underlying dynamics of the system
        Can also be a list of Qobj (length num_tslots) for time varying
        drift dynamics

    ctrl_dyn_gen : List of Qobj
        Control dynamics generator (Hamiltonians)
        List of matrices defining the control dynamics

    initial : Qobj
        Starting state / gate
        The matrix giving the initial state / gate, i.e. at time 0
        Typically the identity for gate evolution

    target : Qobj
        Target state / gate:
        The matrix giving the desired state / gate for the evolution

    ctrl_amps : array[num_tslots, num_ctrls] of float
        Control amplitudes
        The amplitude (scale factor) for each control in each timeslot

    initial_ctrl_scaling : float
        Scale factor applied to be applied the control amplitudes
        when they are initialised
        This is used by the PulseGens rather than in any fucntions in
        this class

    initial_ctrl_offset  : float
        Linear offset applied to be applied the control amplitudes
        when they are initialised
        This is used by the PulseGens rather than in any fucntions in
        this class

    dyn_gen : List of Qobj
        Dynamics generators
        the combined drift and control dynamics generators
        for each timeslot

    prop : list of Qobj
        Propagators - used to calculate time evolution from one
        timeslot to the next

    prop_grad : array[num_tslots, num_ctrls] of Qobj
        Propagator gradient (exact gradients only)
        Array  of Qobj that give the gradient
        with respect to the control amplitudes in a timeslot
        Note this attribute is only created when the selected
        PropagatorComputer is an exact gradient type.

    fwd_evo : List of Qobj
        Forward evolution (or propagation)
        the time evolution operator from the initial state / gate to the
        specified timeslot as generated by the dyn_gen

    onwd_evo : List of Qobj
        Onward evolution (or propagation)
        the time evolution operator from the specified timeslot to
        end of the evolution time as generated by the dyn_gen

    onto_evo : List of Qobj
        'Backward' List of Qobj propagation
        the overlap of the onward propagation with the inverse of the
        target.
        Note this is only used (so far) by the unitary dynamics fidelity

    evo_current : Boolean
        Used to flag that the dynamics used to calculate the evolution
        operators is current. It is set to False when the amplitudes
        change

    fact_mat_round_prec : float
        Rounding precision used when calculating the factor matrix
        to determine if two eigenvalues are equivalent
        Only used when the PropagatorComputer uses diagonalisation

    def_amps_fname : string
        Default name for the output used when save_amps is called

    unitarity_check_level : int
        If > 0 then unitarity of the system evolution is checked at at
        evolution recomputation.
        level 1 checks all propagators
        level 2 checks eigen basis as well
        Default is 0

    unitarity_tol :
        Tolerance used in checking if operator is unitary
        Default is 1e-10

    dump : :class:`dump.DynamicsDump`
        Store of historical calculation data.
        Set to None (Default) for no storing of historical data
        Use dumping property to set level of data dumping

    dumping : string
        level of data dumping: NONE, SUMMARY, FULL or CUSTOM
        See property docstring for details

    dump_to_file : bool
        If set True then data will be dumped to file during the calculations
        dumping will be set to SUMMARY during init_evo if dump_to_file is True
        and dumping not set.
        Default is False

    dump_dir : string
        Basically a link to dump.dump_dir. Exists so that it can be set through
        dyn_params.
        If dump is None then will return None or will set dumping to SUMMARY
        when setting a path

    """
    def __init__(self, optimconfig, params=None):
        self.config = optimconfig
        self.params = params
        self.reset()

    def reset(self):
        # Link to optimiser object if self is linked to one
        self.parent = None
        # Main functional attributes
        self.time = None
        self.initial = None
        self.target = None
        self.ctrl_amps = None
        self.initial_ctrl_scaling = 1.0
        self.initial_ctrl_offset = 0.0
        self.drift_dyn_gen = None
        self.ctrl_dyn_gen = None
        self._tau = None
        self._evo_time = None
        self._num_ctrls = None
        self._num_tslots = None
        # attributes used for processing evolution
        self.memory_optimization = 0
        self.oper_dtype = None
        self.cache_phased_dyn_gen = None
        self.cache_prop_grad = None
        self.cache_dyn_gen_eigenvectors_adj = None
        self.sparse_eigen_decomp = None
        self.dyn_dims = None
        self.dyn_shape = None
        self.sys_dims = None
        self.sys_shape = None
        self.time_depend_drift = False
        self.time_depend_ctrl_dyn_gen = False
        # These internal attributes will be of the internal operator data type
        # used to compute the evolution
        # Note this maybe ndarray, Qobj or some other depending on oper_dtype
        self._drift_dyn_gen = None
        self._ctrl_dyn_gen = None
        self._phased_ctrl_dyn_gen = None
        self._dyn_gen_phase = None
        self._phase_application = None
        self._initial = None
        self._target = None
        self._onto_evo_target = None
        self._dyn_gen = None
        self._phased_dyn_gen = None
        self._prop = None
        self._prop_grad = None
        self._fwd_evo = None
        self._onwd_evo = None
        self._onto_evo = None
        # The _qobj attribs are Qobj representations of the equivalent
        # internal attribute. They are only set when the extenal accessors
        # are used
        self._onto_evo_target_qobj = None
        self._dyn_gen_qobj = None
        self._prop_qobj = None
        self._prop_grad_qobj = None
        self._fwd_evo_qobj = None
        self._onwd_evo_qobj = None
        self._onto_evo_qobj = None
        # Atrributes used in diagonalisation
        # again in internal operator data type (see above)
        self._decomp_curr = None
        self._prop_eigen = None
        self._dyn_gen_eigenvectors = None
        self._dyn_gen_eigenvectors_adj = None
        self._dyn_gen_factormatrix = None
        self.fact_mat_round_prec = 1e-10

        # Debug and information attribs
        self.stats = None
        self.id_text = 'DYN_BASE'
        self.def_amps_fname = "ctrl_amps.txt"
        self.log_level = self.config.log_level
        # Internal flags
        self._dyn_gen_mapped = False
        self._evo_initialized = False
        self._timeslots_initialized = False
        self._ctrls_initialized = False
        self._ctrl_dyn_gen_checked = False
        self._drift_dyn_gen_checked = False
        # Unitary checking
        self.unitarity_check_level = 0
        self.unitarity_tol = 1e-10
        # Data dumping
        self.dump = None
        self.dump_to_file = False

        self.apply_params()

        # Create the computing objects
        self._create_computers()

        self.clear()

    def apply_params(self, params=None):
        """
        Set object attributes based on the dictionary (if any) passed in the
        instantiation, or passed as a parameter
        This is called during the instantiation automatically.
        The key value pairs are the attribute name and value
        Note: attributes are created if they do not exist already,
        and are overwritten if they do.
        """
        if not params:
            params = self.params

        if isinstance(params, dict):
            self.params = params
            for key in params:
                setattr(self, key, params[key])

    @property
    def log_level(self):
        return logger.level

    @log_level.setter
    def log_level(self, lvl):
        """
        Set the log_level attribute and set the level of the logger
        that is call logger.setLevel(lvl)
        """
        logger.setLevel(lvl)

    @property
    def dumping(self):
        """
        The level of data dumping that will occur during the time evolution
        calculation.
         - NONE : No processing data dumped (Default)
         - SUMMARY : A summary of each time evolution will be recorded
         - FULL : All operators used or created in the calculation dumped
         - CUSTOM : Some customised level of dumping
        When first set to CUSTOM this is equivalent to SUMMARY. It is then up
        to the user to specify which operators are dumped
        WARNING: FULL could consume a lot of memory!
        """
        if self.dump is None:
            lvl = 'NONE'
        else:
            lvl = self.dump.level

        return lvl

    @dumping.setter
    def dumping(self, value):
        if value is None:
            self.dump = None
        else:
            if not isinstance(value, str):
                raise TypeError("Value must be string value")
            lvl = value.upper()
            if lvl == 'NONE':
                self.dump = None
            else:
                if not isinstance(self.dump, qtrldump.DynamicsDump):
                    self.dump = qtrldump.DynamicsDump(self, level=lvl)
                else:
                    self.dump.level = lvl

    @property
    def dump_dir(self):
        if self.dump:
            return self.dump.dump_dir
        else:
            return None

    @dump_dir.setter
    def dump_dir(self, value):
        if not self.dump:
            self.dumping = 'SUMMARY'
        self.dump.dump_dir = value

    def _create_computers(self):
        """
        Create the default timeslot, fidelity and propagator computers
        """
        # The time slot computer. By default it is set to UpdateAll
        # can be set to DynUpdate in the configuration
        # (see class file for details)
        if self.config.tslot_type == 'DYNAMIC':
            self.tslot_computer = tslotcomp.TSlotCompDynUpdate(self)
        else:
            self.tslot_computer = tslotcomp.TSlotCompUpdateAll(self)

        self.prop_computer = propcomp.PropCompFrechet(self)
        self.fid_computer = fidcomp.FidCompTraceDiff(self)

    def clear(self):
        self.ctrl_amps = None
        self.evo_current = False
        if self.fid_computer is not None:
            self.fid_computer.clear()

    @property
    def num_tslots(self):
        if not self._timeslots_initialized:
            self.init_timeslots()
        return self._num_tslots

    @num_tslots.setter
    def num_tslots(self, value):
        self._num_tslots = value
        if self._timeslots_initialized:
            self._tau = None
            self.init_timeslots()

    @property
    def evo_time(self):
        if not self._timeslots_initialized:
            self.init_timeslots()
        return self._evo_time

    @evo_time.setter
    def evo_time(self, value):
        self._evo_time = value
        if self._timeslots_initialized:
            self._tau = None
            self.init_timeslots()

    @property
    def tau(self):
        if not self._timeslots_initialized:
            self.init_timeslots()
        return self._tau

    @tau.setter
    def tau(self, value):
        self._tau = value
        self.init_timeslots()

    def init_timeslots(self):
        """
        Generate the timeslot duration array 'tau' based on the evo_time
        and num_tslots attributes, unless the tau attribute is already set
        in which case this step in ignored
        Generate the cumulative time array 'time' based on the tau values
        """
        # set the time intervals to be equal timeslices of the total if
        # the have not been set already (as part of user config)
        if self._num_tslots is None:
            self._num_tslots = DEF_NUM_TSLOTS
        if self._evo_time is None:
            self._evo_time = DEF_EVO_TIME

        if self._tau is None:
            self._tau = np.ones(self._num_tslots, dtype='f') * \
                self._evo_time/self._num_tslots
        else:
            self._num_tslots = len(self._tau)
            self._evo_time = np.sum(self._tau)

        self.time = np.zeros(self._num_tslots+1, dtype=float)
        # set the cumulative time by summing the time intervals
        for t in range(self._num_tslots):
            self.time[t+1] = self.time[t] + self._tau[t]

        self._timeslots_initialized = True

    def _set_memory_optimizations(self):
        """
        Set various memory optimisation attributes based on the
        memory_optimization attribute
        If they have been set already, e.g. in apply_params
        then they will not be overridden here
        """
        logger.info("Setting memory optimisations for level {}".format(
                    self.memory_optimization))

        if self.oper_dtype is None:
            self._choose_oper_dtype()
            logger.info("Internal operator data type choosen to be {}".format(
                            self.oper_dtype))
        else:
            logger.info("Using operator data type {}".format(
                            self.oper_dtype))

        if self.cache_phased_dyn_gen is None:
            if self.memory_optimization > 0:
                self.cache_phased_dyn_gen = False
            else:
                self.cache_phased_dyn_gen = True
        logger.info("phased dynamics generator caching {}".format(
                            self.cache_phased_dyn_gen))

        if self.cache_prop_grad is None:
            if self.memory_optimization > 0:
                self.cache_prop_grad = False
            else:
                self.cache_prop_grad = True
        logger.info("propagator gradient caching {}".format(
                            self.cache_prop_grad))

        if self.cache_dyn_gen_eigenvectors_adj is None:
            if self.memory_optimization > 0:
                self.cache_dyn_gen_eigenvectors_adj = False
            else:
                self.cache_dyn_gen_eigenvectors_adj = True
        logger.info("eigenvector adjoint caching {}".format(
                            self.cache_dyn_gen_eigenvectors_adj))

        if self.sparse_eigen_decomp is None:
            if self.memory_optimization > 1:
                self.sparse_eigen_decomp = True
            else:
                self.sparse_eigen_decomp = False
        logger.info("use sparse eigen decomp {}".format(
                            self.sparse_eigen_decomp))

    def _choose_oper_dtype(self):
        """
        Attempt select most efficient internal operator data type
        """

        if self.memory_optimization > 0:
            self.oper_dtype = Qobj
        else:
            # Method taken from Qobj.expm()
            # if method is not explicitly given, try to make a good choice
            # between sparse and dense solvers by considering the size of the
            # system and the number of non-zero elements.
            if self.time_depend_drift:
                dg = self.drift_dyn_gen[0]
            else:
                dg = self.drift_dyn_gen
            if self.time_depend_ctrl_dyn_gen:
                ctrls = self.ctrl_dyn_gen[0, :]
            else:
                ctrls = self.ctrl_dyn_gen
            for c in ctrls:
                dg = dg + c

            N = dg.shape[0]
            n = _data.csr.nnz(dg.data)

            if N ** 2 < 100 * n:
                # large number of nonzero elements, revert to dense solver
                self.oper_dtype = np.ndarray
            elif N > 400:
                # large system, and quite sparse -> qutips sparse method
                self.oper_dtype = Qobj
            else:
                # small system, but quite sparse -> qutips sparse/dense method
                self.oper_dtype = np.ndarray

        return self.oper_dtype

    def _init_evo(self):
        """
        Create the container lists / arrays for the:
        dynamics generations, propagators, and evolutions etc
        Set the time slices and cumulative time
        """
        # check evolution operators
        if not self._drift_dyn_gen_checked:
            _check_drift_dyn_gen(self.drift_dyn_gen)
        if not self._ctrl_dyn_gen_checked:
            self.ctrl_dyn_gen = _check_ctrls_container(self.ctrl_dyn_gen)

        if not isinstance(self.initial, Qobj):
            raise TypeError("initial must be a Qobj")

        if not isinstance(self.target, Qobj):
            raise TypeError("target must be a Qobj")

        self.refresh_drift_attribs()
        self.sys_dims = self.initial.dims
        self.sys_shape = self.initial.shape
        # Set the phase application method
        self._init_phase()
        self._set_memory_optimizations()
        n_ts = self.num_tslots
        n_ctrls = self.num_ctrls
        if self.oper_dtype == Qobj:
            self._initial = self.initial
            self._target = self.target
            self._drift_dyn_gen = self.drift_dyn_gen
            self._ctrl_dyn_gen = self.ctrl_dyn_gen
        elif self.oper_dtype == np.ndarray:
            self._initial = self.initial.full()
            self._target = self.target.full()
            if self.time_depend_drift:
                self._drift_dyn_gen = [d.full() for d in self.drift_dyn_gen]
            else:
                self._drift_dyn_gen = self.drift_dyn_gen.full()
            if self.time_depend_ctrl_dyn_gen:
                self._ctrl_dyn_gen = np.empty([n_ts, n_ctrls], dtype=object)
                for k in range(n_ts):
                    for j in range(n_ctrls):
                        self._ctrl_dyn_gen[k, j] = \
                                    self.ctrl_dyn_gen[k, j].full()
            else:
                self._ctrl_dyn_gen = [ctrl.full()
                                      for ctrl in self.ctrl_dyn_gen]
        else:
            logger.warn(
                "Unknown option '{}' for oper_dtype. "
                "Assuming that internal drift, ctrls, initial and target "
                "have been set correctly".format(self.oper_dtype)
            )

        if self.cache_phased_dyn_gen:
            if self.time_depend_ctrl_dyn_gen:
                self._phased_ctrl_dyn_gen = np.empty([n_ts, n_ctrls],
                                                     dtype=object)
                for k in range(n_ts):
                    for j in range(n_ctrls):
                        self._phased_ctrl_dyn_gen[k, j] = self._apply_phase(
                                    self._ctrl_dyn_gen[k, j])
            else:
                self._phased_ctrl_dyn_gen = [self._apply_phase(ctrl)
                                             for ctrl in self._ctrl_dyn_gen]

        self._dyn_gen = [object for x in range(self.num_tslots)]
        if self.cache_phased_dyn_gen:
            self._phased_dyn_gen = [object for x in range(self.num_tslots)]
        self._prop = [object for x in range(self.num_tslots)]
        if self.prop_computer.grad_exact and self.cache_prop_grad:
            self._prop_grad = np.empty([self.num_tslots, self.num_ctrls],
                                       dtype=object)
        # Time evolution operator (forward propagation)
        self._fwd_evo = [object for x in range(self.num_tslots+1)]
        self._fwd_evo[0] = self._initial
        if self.fid_computer.uses_onwd_evo:
            # Time evolution operator (onward propagation)
            self._onwd_evo = [object for x in range(self.num_tslots)]
        if self.fid_computer.uses_onto_evo:
            # Onward propagation overlap with inverse target
            self._onto_evo = [object for x in range(self.num_tslots+1)]
            self._onto_evo[self.num_tslots] = self._get_onto_evo_target()

        if isinstance(self.prop_computer, propcomp.PropCompDiag):
            self._create_decomp_lists()

        if (
            self.log_level <= logging.DEBUG
            and isinstance(self, DynamicsUnitary)
        ):
            self.unitarity_check_level = 1

        if self.dump_to_file:
            if self.dump is None:
                self.dumping = 'SUMMARY'
            self.dump.write_to_file = True
            self.dump.create_dump_dir()
            logger.info("Dynamics dump will be written to:\n{}".format(
                            self.dump.dump_dir))

        self._evo_initialized = True

    @property
    def dyn_gen_phase(self):
        """
        Some op that is applied to the dyn_gen before expontiating to
        get the propagator.
        See `phase_application` for how this is applied
        """
        # Note that if this returns None then _apply_phase will never be
        # called
        return self._dyn_gen_phase

    @dyn_gen_phase.setter
    def dyn_gen_phase(self, value):
        self._dyn_gen_phase = value

    @property
    def phase_application(self):
        """
        phase_application : scalar(string), default='preop'
        Determines how the phase is applied to the dynamics generators
         - 'preop'  : P = expm(phase*dyn_gen)
         - 'postop' : P = expm(dyn_gen*phase)
         - 'custom' : Customised phase application
        The 'custom' option assumes that the _apply_phase method has been
        set to a custom function
        """
        return self._phase_application

    @phase_application.setter
    def phase_application(self, value):
        self._set_phase_application(value)

    def _set_phase_application(self, value):
        self._config_phase_application(value)
        self._phase_application = value

    def _config_phase_application(self, ph_app=None):
        """
        Set the appropriate function for the phase application
        """
        err_msg = ("Invalid value '{}' for phase application. Must be either "
                   "'preop', 'postop' or 'custom'".format(ph_app))

        if ph_app is None:
            ph_app = self._phase_application

        try:
            ph_app = ph_app.lower()
        except AttributeError:
            raise ValueError(err_msg)

        if ph_app == 'preop':
            self._apply_phase = self._apply_phase_preop
        elif ph_app == 'postop':
            self._apply_phase = self._apply_phase_postop
        elif ph_app == 'custom':
            # Do nothing, assume _apply_phase set elsewhere
            pass
        else:
            raise ValueError(err_msg)

    def _init_phase(self):
        if self.dyn_gen_phase is not None:
            self._config_phase_application()
        else:
            self.cache_phased_dyn_gen = False

    def _apply_phase(self, dg):
        """
        This default method does nothing.
        It will be set to another method automatically if `phase_application`
        is 'preop' or 'postop'. It should be overridden repointed if
        `phase_application` is 'custom'
        It will never be called if `dyn_gen_phase` is None
        """
        return dg

    def _apply_phase_preop(self, dg):
        """
        Apply phasing operator to dynamics generator.
        This called during the propagator calculation.
        In this case it will be applied as phase*dg
        """
        if hasattr(self.dyn_gen_phase, 'dot'):
            phased_dg = self._dyn_gen_phase.dot(dg)
        else:
            phased_dg = self._dyn_gen_phase*dg
        return phased_dg

    def _apply_phase_postop(self, dg):
        """
        Apply phasing operator to dynamics generator.
        This called during the propagator calculation.
        In this case it will be applied as dg*phase
        """
        if hasattr(self.dyn_gen_phase, 'dot'):
            phased_dg = dg.dot(self._dyn_gen_phase)
        else:
            phased_dg = dg*self._dyn_gen_phase
        return phased_dg

    def _create_decomp_lists(self):
        """
        Create lists that will hold the eigen decomposition
        used in calculating propagators and gradients
        Note: used with PropCompDiag propagator calcs
        """
        n_ts = self.num_tslots
        self._decomp_curr = [False for x in range(n_ts)]
        self._prop_eigen = [object for x in range(n_ts)]
        self._dyn_gen_eigenvectors = [object for x in range(n_ts)]
        if self.cache_dyn_gen_eigenvectors_adj:
            self._dyn_gen_eigenvectors_adj = [object for x in range(n_ts)]
        self._dyn_gen_factormatrix = [object for x in range(n_ts)]

    def initialize_controls(self, amps, init_tslots=True):
        """
        Set the initial control amplitudes and time slices
        Note this must be called after the configuration is complete
        before any dynamics can be calculated
        """
        if not isinstance(self.prop_computer, propcomp.PropagatorComputer):
            raise errors.UsageError(
                "No prop_computer (propagator computer) "
                "set. A default should be assigned by the Dynamics subclass")

        if not isinstance(self.tslot_computer, tslotcomp.TimeslotComputer):
            raise errors.UsageError(
                "No tslot_computer (Timeslot computer)"
                " set. A default should be assigned by the Dynamics class")

        if not isinstance(self.fid_computer, fidcomp.FidelityComputer):
            raise errors.UsageError(
                "No fid_computer (Fidelity computer)"
                " set. A default should be assigned by the Dynamics subclass")

        self.ctrl_amps = None
        if not self._timeslots_initialized:
            init_tslots = True
        if init_tslots:
            self.init_timeslots()
        self._init_evo()
        self.tslot_computer.init_comp()
        self.fid_computer.init_comp()
        self._ctrls_initialized = True
        self.update_ctrl_amps(amps)

    def check_ctrls_initialized(self):
        if not self._ctrls_initialized:
            raise errors.UsageError(
                "Controls not initialised. "
                "Ensure Dynamics.initialize_controls has been "
                "executed with the initial control amplitudes.")

    def get_amp_times(self):
        return self.time[:self.num_tslots]

    def save_amps(self, file_name=None, times=None, amps=None, verbose=False):
        """
        Save a file with the current control amplitudes in each timeslot
        The first column in the file will be the start time of the slot

        Parameters
        ----------
        file_name : string
            Name of the file
            If None given the def_amps_fname attribuite will be used

        times : List type (or string)
            List / array of the start times for each slot
            If None given this will be retrieved through get_amp_times()
            If 'exclude' then times will not be saved in the file, just
            the amplitudes

        amps : Array[num_tslots, num_ctrls]
            Amplitudes to be saved
            If None given the ctrl_amps attribute will be used

        verbose : Boolean
            If True then an info message will be logged
        """
        self.check_ctrls_initialized()

        inctimes = True
        if file_name is None:
            file_name = self.def_amps_fname
        if amps is None:
            amps = self.ctrl_amps
        if times is None:
            times = self.get_amp_times()
        else:
            if isinstance(times, str):
                if times.lower() == 'exclude':
                    inctimes = False
                else:
                    logger.warn("Unknown option for times '{}' "
                                "when saving amplitudes".format(times))
                    times = self.get_amp_times()

        try:
            if inctimes:
                shp = amps.shape
                data = np.empty([shp[0], shp[1] + 1], dtype=float)
                data[:, 0] = times
                data[:, 1:] = amps
            else:
                data = amps

            np.savetxt(file_name, data, delimiter='\t', fmt='%14.6g')

            if verbose:
                logger.info("Amplitudes saved to file: " + file_name)
        except Exception as e:
            logger.error("Failed to save amplitudes due to underling "
                         "error: {}".format(e))

    def update_ctrl_amps(self, new_amps):
        """
        Determine if any amplitudes have changed. If so, then mark the
        timeslots as needing recalculation
        The actual work is completed by the compare_amps method of the
        timeslot computer
        """

        if self.log_level <= logging.DEBUG_INTENSE:
            logger.log(logging.DEBUG_INTENSE,
                       "Updating amplitudes...\n"
                       "Current control amplitudes:\n"
                       + str(self.ctrl_amps)
                       + "\n(potenially) new amplitudes:\n"
                       + str(new_amps))

        self.tslot_computer.compare_amps(new_amps)

    def flag_system_changed(self):
        """
        Flag evolution, fidelity and gradients as needing recalculation
        """
        self.evo_current = False
        self.fid_computer.flag_system_changed()

    def get_drift_dim(self):
        """
        Returns the size of the matrix that defines the drift dynamics
        that is assuming the drift is NxN, then this returns N
        """
        if self.dyn_shape is None:
            self.refresh_drift_attribs()
        return self.dyn_shape[0]

    def refresh_drift_attribs(self):
        """Reset the dyn_shape, dyn_dims and time_depend_drift attribs"""

        if isinstance(self.drift_dyn_gen, (list, tuple)):
            d0 = self.drift_dyn_gen[0]
            self.time_depend_drift = True
        else:
            d0 = self.drift_dyn_gen
            self.time_depend_drift = False

        if not isinstance(d0, Qobj):
            raise TypeError(
                "Unable to determine drift attributes, "
                "because drift_dyn_gen is not Qobj (nor list of)"
            )

        self.dyn_shape = d0.shape
        self.dyn_dims = d0.dims

    def get_num_ctrls(self):
        """
        calculate the of controls from the length of the control list
        sets the num_ctrls property, which can be used alternatively
        subsequently
        """
        _func_deprecation("'get_num_ctrls' has been replaced by "
                          "'num_ctrls' property")
        return self.num_ctrls

    def _get_num_ctrls(self):
        if not self._ctrl_dyn_gen_checked:
            self.ctrl_dyn_gen = _check_ctrls_container(self.ctrl_dyn_gen)
            self._ctrl_dyn_gen_checked = True
        if isinstance(self.ctrl_dyn_gen, np.ndarray):
            self._num_ctrls = self.ctrl_dyn_gen.shape[1]
            self.time_depend_ctrl_dyn_gen = True
        else:
            self._num_ctrls = len(self.ctrl_dyn_gen)

        return self._num_ctrls

    @property
    def num_ctrls(self):
        """
        calculate the of controls from the length of the control list
        sets the num_ctrls property, which can be used alternatively
        subsequently
        """
        if self._num_ctrls is None:
            self._num_ctrls = self._get_num_ctrls()
        return self._num_ctrls

    @property
    def onto_evo_target(self):
        if self._onto_evo_target is None:
            self._get_onto_evo_target()

        if self._onto_evo_target_qobj is None:
            if isinstance(self._onto_evo_target, Qobj):
                self._onto_evo_target_qobj = self._onto_evo_target
            else:
                rev_dims = [self.sys_dims[1], self.sys_dims[0]]
                self._onto_evo_target_qobj = Qobj(self._onto_evo_target,
                                                  dims=rev_dims)

        return self._onto_evo_target_qobj

    def get_owd_evo_target(self):
        _func_deprecation("'get_owd_evo_target' has been replaced by "
                          "'onto_evo_target' property")
        return self.onto_evo_target

    def _get_onto_evo_target(self):
        """
        Get the inverse of the target.
        Used for calculating the 'onto target' evolution
        This is actually only relevant for unitary dynamics where
        the target.dag() is what is required
        However, for completeness, in general the inverse of the target
        operator is is required
        For state-to-state, the bra corresponding to the is required ket
        """
        if self.target.shape[0] == self.target.shape[1]:
            # Target is operator
            targ = la.inv(self.target.full())
            if self.oper_dtype == Qobj:
                self._onto_evo_target = Qobj(targ)
            elif self.oper_dtype == np.ndarray:
                self._onto_evo_target = targ
            else:
                targ_cls = self._target.__class__
                self._onto_evo_target = targ_cls(targ)
        else:
            if self.oper_dtype == Qobj:
                self._onto_evo_target = self.target.dag()
            elif self.oper_dtype == np.ndarray:
                self._onto_evo_target = self.target.dag().full()
            else:
                targ_cls = self._target.__class__
                self._onto_evo_target = targ_cls(self.target.dag().full())

        return self._onto_evo_target

    def combine_dyn_gen(self, k):
        """
        Computes the dynamics generator for a given timeslot
        The is the combined Hamiltion for unitary systems
        """
        _func_deprecation("'combine_dyn_gen' has been replaced by "
                          "'_combine_dyn_gen'")
        self._combine_dyn_gen(k)
        return self._dyn_gen(k)

    def _combine_dyn_gen(self, k):
        """
        Computes the dynamics generator for a given timeslot
        The is the combined Hamiltion for unitary systems
        Also applies the phase (if any required by the propagation)
        """
        if self.time_depend_drift:
            dg = self._drift_dyn_gen[k]
        else:
            dg = self._drift_dyn_gen
        for j in range(self._num_ctrls):
            if self.time_depend_ctrl_dyn_gen:
                dg = dg + self.ctrl_amps[k, j]*self._ctrl_dyn_gen[k, j]
            else:
                dg = dg + self.ctrl_amps[k, j]*self._ctrl_dyn_gen[j]

        self._dyn_gen[k] = dg
        if self.cache_phased_dyn_gen:
            self._phased_dyn_gen[k] = self._apply_phase(dg)

    def get_dyn_gen(self, k):
        """
        Get the combined dynamics generator for the timeslot
        Not implemented in the base class. Choose a subclass
        """
        _func_deprecation("'get_dyn_gen' has been replaced by "
                          "'_get_phased_dyn_gen'")
        return self._get_phased_dyn_gen(k)

    def _get_phased_dyn_gen(self, k):
        if self.dyn_gen_phase is None:
            return self._dyn_gen[k]
        else:
            if self._phased_dyn_gen is None:
                return self._apply_phase(self._dyn_gen[k])
            else:
                return self._phased_dyn_gen[k]

    def get_ctrl_dyn_gen(self, j):
        """
        Get the dynamics generator for the control
        Not implemented in the base class. Choose a subclass
        """
        _func_deprecation("'get_ctrl_dyn_gen' has been replaced by "
                          "'_get_phased_ctrl_dyn_gen'")
        return self._get_phased_ctrl_dyn_gen(0, j)

    def _get_phased_ctrl_dyn_gen(self, k, j):
        if self._phased_ctrl_dyn_gen is not None:
            if self.time_depend_ctrl_dyn_gen:
                return self._phased_ctrl_dyn_gen[k, j]
            else:
                return self._phased_ctrl_dyn_gen[j]
        else:
            if self.time_depend_ctrl_dyn_gen:
                if self.dyn_gen_phase is None:
                    return self._ctrl_dyn_gen[k, j]
                else:
                    return self._apply_phase(self._ctrl_dyn_gen[k, j])
            else:
                if self.dyn_gen_phase is None:
                    return self._ctrl_dyn_gen[j]
                else:
                    return self._apply_phase(self._ctrl_dyn_gen[j])

    @property
    def dyn_gen(self):
        """
        List of combined dynamics generators (Qobj) for each timeslot
        """
        if self._dyn_gen is not None:
            if self._dyn_gen_qobj is None:
                if self.oper_dtype == Qobj:
                    self._dyn_gen_qobj = self._dyn_gen
                else:
                    self._dyn_gen_qobj = [Qobj(dg, dims=self.dyn_dims)
                                          for dg in self._dyn_gen]
        return self._dyn_gen_qobj

    @property
    def prop(self):
        """
        List of propagators (Qobj) for each timeslot
        """
        if self._prop is not None:
            if self._prop_qobj is None:
                if self.oper_dtype == Qobj:
                    self._prop_qobj = self._prop
                else:
                    self._prop_qobj = [Qobj(dg, dims=self.dyn_dims)
                                       for dg in self._prop]
        return self._prop_qobj

    @property
    def prop_grad(self):
        """
        Array of propagator gradients (Qobj) for each timeslot, control
        """
        if self._prop_grad is not None:
            if self._prop_grad_qobj is None:
                if self.oper_dtype == Qobj:
                    self._prop_grad_qobj = self._prop_grad
                else:
                    self._prop_grad_qobj = np.empty(
                                    [self.num_tslots, self.num_ctrls],
                                    dtype=object)
                    for k in range(self.num_tslots):
                        for j in range(self.num_ctrls):
                            self._prop_grad_qobj[k, j] = Qobj(
                                                    self._prop_grad[k, j],
                                                    dims=self.dyn_dims)
        return self._prop_grad_qobj

    def _get_prop_grad(self, k, j):
        if self.cache_prop_grad:
            prop_grad = self._prop_grad[k, j]
        else:
            prop_grad =\
                self.prop_computer._compute_prop_grad(k, j, compute_prop=False)
        return prop_grad

    @property
    def evo_init2t(self):
        _attrib_deprecation(
            "'evo_init2t' has been replaced by '_fwd_evo'")
        return self._fwd_evo

    @property
    def fwd_evo(self):
        """
        List of evolution operators (Qobj) from the initial to the given
        timeslot
        """
        if self._fwd_evo is not None:
            if self._fwd_evo_qobj is None:
                if self.oper_dtype == Qobj:
                    self._fwd_evo_qobj = self._fwd_evo
                else:
                    self._fwd_evo_qobj = [self.initial]
                    for k in range(1, self.num_tslots+1):
                        self._fwd_evo_qobj.append(Qobj(self._fwd_evo[k],
                                                       dims=self.sys_dims))
        return self._fwd_evo_qobj

    def _get_full_evo(self):
        return self._fwd_evo[self._num_tslots]

    @property
    def full_evo(self):
        """Full evolution - time evolution at final time slot"""
        return self.fwd_evo[self.num_tslots]

    @property
    def evo_t2end(self):
        _attrib_deprecation(
            "'evo_t2end' has been replaced by '_onwd_evo'")
        return self._onwd_evo

    @property
    def onwd_evo(self):
        """
        List of evolution operators (Qobj) from the initial to the given
        timeslot
        """
        if self._onwd_evo is not None:
            if self._onwd_evo_qobj is None:
                if self.oper_dtype == Qobj:
                    self._onwd_evo_qobj = self._fwd_evo
                else:
                    self._onwd_evo_qobj = [Qobj(dg, dims=self.sys_dims)
                                           for dg in self._onwd_evo]
        return self._onwd_evo_qobj

    @property
    def evo_t2targ(self):
        _attrib_deprecation(
            "'evo_t2targ' has been replaced by '_onto_evo'")
        return self._onto_evo

    @property
    def onto_evo(self):
        """
        List of evolution operators (Qobj) from the initial to the given
        timeslot
        """
        if self._onto_evo is not None:
            if self._onto_evo_qobj is None:
                if self.oper_dtype == Qobj:
                    self._onto_evo_qobj = self._onto_evo
                else:
                    self._onto_evo_qobj = []
                    for k in range(0, self.num_tslots):
                        self._onto_evo_qobj.append(Qobj(self._onto_evo[k],
                                                        dims=self.sys_dims))
                    self._onto_evo_qobj.append(self.onto_evo_target)

        return self._onto_evo_qobj

    def compute_evolution(self):
        """
        Recalculate the time evolution operators
        Dynamics generators (e.g. Hamiltonian) and
        prop (propagators) are calculated as necessary
        Actual work is completed by the recompute_evolution method
        of the timeslot computer
        """

        # Check if values are already current, otherwise calculate all values
        if not self.evo_current:
            if self.log_level <= logging.DEBUG_VERBOSE:
                logger.log(logging.DEBUG_VERBOSE, "Computing evolution")
            self.tslot_computer.recompute_evolution()
            self.evo_current = True
            return True
        return False

    def _ensure_decomp_curr(self, k):
        """
        Checks to see if the diagonalisation has been completed since
        the last update of the dynamics generators
        (after the amplitude update)
        If not then the diagonlisation is completed
        """
        if self._decomp_curr is None:
            raise errors.UsageError("Decomp lists have not been created")
        if not self._decomp_curr[k]:
            self._spectral_decomp(k)

    def _spectral_decomp(self, k):
        """
        Calculate the diagonalization of the dynamics generator
        generating lists of eigenvectors, propagators in the diagonalised
        basis, and the 'factormatrix' used in calculating the propagator
        gradient
        Not implemented in this base class, because the method is specific
        to the matrix type
        """
        raise errors.UsageError("Decomposition cannot be completed by "
                                "this class. Try a(nother) subclass")

    def _is_unitary(self, A):
        """
        Checks whether operator A is unitary
        A can be either Qobj or ndarray
        """
        if isinstance(A, Qobj):
            unitary = np.allclose(np.eye(A.shape[0]), (A*A.dag()).full(),
                                  atol=self.unitarity_tol)
        else:
            unitary = np.allclose(np.eye(len(A)), A.dot(A.T.conj()),
                                  atol=self.unitarity_tol)

        return unitary

    def _calc_unitary_err(self, A):
        if isinstance(A, Qobj):
            err = np.sum(abs(np.eye(A.shape[0]) - (A*A.dag()).full()))
        else:
            err = np.sum(abs(np.eye(len(A)) - A.dot(A.T.conj())))

        return err

    def unitarity_check(self):
        """
        Checks whether all propagators are unitary
        """
        for k in range(self.num_tslots):
            if not self._is_unitary(self._prop[k]):
                logger.warning(
                    "Progator of timeslot {} is not unitary".format(k))


class DynamicsGenMat(Dynamics):
    """
    This sub class can be used for any system where no additional
    operator is applied to the dynamics generator before calculating
    the propagator, e.g. classical dynamics, Lindbladian
    """
    def reset(self):
        Dynamics.reset(self)
        self.id_text = 'GEN_MAT'
        self.apply_params()


class DynamicsUnitary(Dynamics):
    """
    This is the subclass to use for systems with dynamics described by
    unitary matrices. E.g. closed systems with Hermitian Hamiltonians
    Note a matrix diagonalisation is used to compute the exponent
    The eigen decomposition is also used to calculate the propagator gradient.
    The method is taken from DYNAMO (see file header)

    Attributes
    ----------
    drift_ham : Qobj
        This is the drift Hamiltonian for unitary dynamics
        It is mapped to drift_dyn_gen during initialize_controls

    ctrl_ham : List of Qobj
        These are the control Hamiltonians for unitary dynamics
        It is mapped to ctrl_dyn_gen during initialize_controls

    H : List of Qobj
        The combined drift and control Hamiltonians for each timeslot
        These are the dynamics generators for unitary dynamics.
        It is mapped to dyn_gen during initialize_controls
    """

    def reset(self):
        Dynamics.reset(self)
        self.id_text = 'UNIT'
        self.drift_ham = None
        self.ctrl_ham = None
        self.H = None
        self._dyn_gen_phase = -1j
        self._phase_application = 'preop'
        self.apply_params()

    def _create_computers(self):
        """
        Create the default timeslot, fidelity and propagator computers
        """
        # The time slot computer. By default it is set to _UpdateAll
        # can be set to _DynUpdate in the configuration
        # (see class file for details)
        if self.config.tslot_type == 'DYNAMIC':
            self.tslot_computer = tslotcomp.TSlotCompDynUpdate(self)
        else:
            self.tslot_computer = tslotcomp.TSlotCompUpdateAll(self)
        # set the default fidelity computer
        self.fid_computer = fidcomp.FidCompUnitary(self)
        # set the default propagator computer
        self.prop_computer = propcomp.PropCompDiag(self)

    def initialize_controls(self, amplitudes, init_tslots=True):
        # Either the _dyn_gen or _ham names can be used
        # This assumes that one or other has been set in the configuration
        self._map_dyn_gen_to_ham()
        Dynamics.initialize_controls(self, amplitudes, init_tslots=init_tslots)

    def _map_dyn_gen_to_ham(self):
        if self.drift_dyn_gen is None:
            self.drift_dyn_gen = self.drift_ham
        else:
            self.drift_ham = self.drift_dyn_gen
        if self.ctrl_dyn_gen is None:
            self.ctrl_dyn_gen = self.ctrl_ham
        else:
            self.ctrl_ham = self.ctrl_dyn_gen
        self._dyn_gen_mapped = True

    @property
    def num_ctrls(self):
        if not self._dyn_gen_mapped:
            self._map_dyn_gen_to_ham()
        if self._num_ctrls is None:
            self._num_ctrls = self._get_num_ctrls()
        return self._num_ctrls

    def _get_onto_evo_target(self):
        """
        Get the adjoint of the target.
        Used for calculating the 'backward' evolution
        """
        if self.oper_dtype == Qobj:
            self._onto_evo_target = self.target.dag()
        else:
            self._onto_evo_target = self._target.T.conj()
        return self._onto_evo_target

    def _spectral_decomp(self, k):
        """
        Calculates the diagonalization of the dynamics generator
        generating lists of eigenvectors, propagators in the diagonalised
        basis, and the 'factormatrix' used in calculating the propagator
        gradient
        """

        if self.oper_dtype == Qobj:
            H = self._dyn_gen[k]
            # Returns eigenvalues as array (row)
            # and eigenvectors as a list of separate 2D kets
            eig_val, eig_vec = _data.eigs_csr(H.data, H.isherm,
                                              sparse=self.sparse_eigen_decomp)
            eig_vec = np.hstack(eig_vec)

        else:
            H = self._dyn_gen[k]
            # returns row vector of eigenvals, columns with the eigenvecs
<<<<<<< HEAD
            eig_val, eig_vec = np.linalg.eigh(H)
=======
            eig_val, eig_vec = eigh(H)
        else:
            if sparse:
                H = self._dyn_gen[k].toarray()
            else:
                H = self._dyn_gen[k]
            # returns row vector of eigenvals, columns with the eigenvecs
            eig_val, eig_vec = eigh(H)
>>>>>>> 8e181cc4

        # assuming H is an nxn matrix, find n
        n = self.get_drift_dim()

        # Calculate the propagator in the diagonalised basis
        eig_val_tau = -1j*eig_val*self.tau[k]
        prop_eig = np.exp(eig_val_tau)

        # Generate the factor matrix through the differences
        # between each of the eigenvectors and the exponentiations
        # create nxn matrix where each eigen val is repeated n times
        # down the columns
        o = np.ones([n, n])
        eig_val_cols = eig_val_tau*o
        # calculate all the differences by subtracting it from its transpose
        eig_val_diffs = eig_val_cols - eig_val_cols.T
        # repeat for the propagator
        prop_eig_cols = prop_eig*o
        prop_eig_diffs = prop_eig_cols - prop_eig_cols.T
        # the factor matrix is the elementwise quotient of the
        # differeneces between the exponentiated eigen vals and the
        # differences between the eigen vals
        # need to avoid division by zero that would arise due to denegerate
        # eigenvalues and the diagonals
        degen_mask = np.abs(eig_val_diffs) < self.fact_mat_round_prec
        eig_val_diffs[degen_mask] = 1
        factors = prop_eig_diffs / eig_val_diffs
        # for degenerate eigenvalues the factor is just the exponent
        factors[degen_mask] = prop_eig_cols[degen_mask]

        # Store eigenvectors, propagator and factor matric
        # for use in propagator computations
        self._decomp_curr[k] = True
        if isinstance(factors, np.ndarray):
            self._dyn_gen_factormatrix[k] = factors
        else:
            self._dyn_gen_factormatrix[k] = np.array(factors)

        if self.oper_dtype == Qobj:
            self._prop_eigen[k] = Qobj(np.diagflat(prop_eig),
                                       dims=self.dyn_dims)
            self._dyn_gen_eigenvectors[k] = Qobj(eig_vec,
                                                 dims=self.dyn_dims)
            # The _dyn_gen_eigenvectors_adj list is not used in
            # memory optimised modes
            if self._dyn_gen_eigenvectors_adj is not None:
                self._dyn_gen_eigenvectors_adj[k] = \
                            self._dyn_gen_eigenvectors[k].dag()
        else:
            self._prop_eigen[k] = np.diagflat(prop_eig)
            self._dyn_gen_eigenvectors[k] = eig_vec
            # The _dyn_gen_eigenvectors_adj list is not used in
            # memory optimised modes
            if self._dyn_gen_eigenvectors_adj is not None:
                self._dyn_gen_eigenvectors_adj[k] = \
                            self._dyn_gen_eigenvectors[k].conj().T

    def _get_dyn_gen_eigenvectors_adj(self, k):
        # The _dyn_gen_eigenvectors_adj list is not used in
        # memory optimised modes
        if self._dyn_gen_eigenvectors_adj is not None:
            return self._dyn_gen_eigenvectors_adj[k]
        if self.oper_dtype == Qobj:
            return self._dyn_gen_eigenvectors[k].dag()
        return self._dyn_gen_eigenvectors[k].conj().T

    def check_unitarity(self):
        """
        Checks whether all propagators are unitary
        For propagators found not to be unitary, the potential underlying
        causes are investigated.
        """
        for k in range(self.num_tslots):
            prop_unit = self._is_unitary(self._prop[k])
            if not prop_unit:
                logger.warning(
                    "Progator of timeslot {} is not unitary".format(k))
            if not prop_unit or self.unitarity_check_level > 1:
                # Check Hamiltonian
                H = self._dyn_gen[k]
                if isinstance(H, Qobj):
                    herm = H.isherm
                else:
                    diff = np.abs(H.T.conj() - H)
                    herm = np.all(diff < settings.atol)
                eigval_unit = self._is_unitary(self._prop_eigen[k])
                eigvec_unit = self._is_unitary(self._dyn_gen_eigenvectors[k])
                if self._dyn_gen_eigenvectors_adj is not None:
                    eigvecadj_unit = self._is_unitary(
                                    self._dyn_gen_eigenvectors_adj[k])
                else:
                    eigvecadj_unit = None
                msg = ("prop unit: {}; H herm: {}; "
                       "eigval unit: {}; eigvec unit: {}; "
                       "eigvecadj_unit: {}".format(
                           prop_unit, herm, eigval_unit, eigvec_unit,
                           eigvecadj_unit))
                logger.info(msg)


class DynamicsSymplectic(Dynamics):
    """
    Symplectic systems
    This is the subclass to use for systems where the dynamics is described
    by symplectic matrices, e.g. coupled oscillators, quantum optics

    Attributes
    ----------
    omega : array[drift_dyn_gen.shape]
        matrix used in the calculation of propagators (time evolution)
        with symplectic systems.

    """

    def reset(self):
        Dynamics.reset(self)
        self.id_text = 'SYMPL'
        self._omega = None
        self._omega_qobj = None
        self._phase_application = 'postop'
        self.grad_exact = True
        self.apply_params()

    def _create_computers(self):
        """
        Create the default timeslot, fidelity and propagator computers
        """
        # The time slot computer. By default it is set to _UpdateAll
        # can be set to _DynUpdate in the configuration
        # (see class file for details)
        if self.config.tslot_type == 'DYNAMIC':
            self.tslot_computer = tslotcomp.TSlotCompDynUpdate(self)
        else:
            self.tslot_computer = tslotcomp.TSlotCompUpdateAll(self)

        self.prop_computer = propcomp.PropCompFrechet(self)
        self.fid_computer = fidcomp.FidCompTraceDiff(self)

    @property
    def omega(self):
        if self._omega is None:
            self._get_omega()
        if self._omega_qobj is None:
            self._omega_qobj = Qobj(self._omega, dims=self.dyn_dims)
        return self._omega_qobj

    def _get_omega(self):
        if self._omega is None:
            n = self.get_drift_dim() // 2
            omg = sympl.calc_omega(n)
            if self.oper_dtype == Qobj:
                self._omega = Qobj(omg, dims=self.dyn_dims)
                self._omega_qobj = self._omega
            else:
                 self._omega = omg
        return self._omega

    def _set_phase_application(self, value):
        Dynamics._set_phase_application(self, value)
        if self._evo_initialized:
            phase = self._get_dyn_gen_phase()
            if phase is not None:
                self._dyn_gen_phase = phase

    def _get_dyn_gen_phase(self):
        if self._phase_application == 'postop':
            phase = -self._get_omega()
        elif self._phase_application == 'preop':
            phase = self._get_omega()
        elif self._phase_application == 'custom':
            phase = None
            # Assume phase set by user
        else:
            raise ValueError("No option for phase_application "
                             "'{}'".format(self._phase_application))
        return phase

    @property
    def dyn_gen_phase(self):
        r"""
        The phasing operator for the symplectic group generators
        usually refered to as \Omega
        By default this is applied as 'postop' dyn_gen*-\Omega
        If phase_application is 'preop' it is applied as \Omega*dyn_gen
        """
        # Cannot be calculated until the dyn_shape is set
        # that is after the drift dyn gen has been set.
        if self._dyn_gen_phase is None:
            self._dyn_gen_phase = self._get_dyn_gen_phase()
        return self._dyn_gen_phase<|MERGE_RESOLUTION|>--- conflicted
+++ resolved
@@ -61,13 +61,9 @@
 import scipy.linalg as la
 import scipy.sparse as sp
 # QuTiP
-<<<<<<< HEAD
 from qutip import Qobj
 from qutip.core import data as _data
-=======
-from qutip.qobj import Qobj
-from qutip.sparse import sp_eigs, _dense_eigs, eigh
->>>>>>> 8e181cc4
+from qutip.core.data.eigen import eigh
 import qutip.settings as settings
 # QuTiP control modules
 import qutip.control.errors as errors
@@ -1577,18 +1573,7 @@
         else:
             H = self._dyn_gen[k]
             # returns row vector of eigenvals, columns with the eigenvecs
-<<<<<<< HEAD
-            eig_val, eig_vec = np.linalg.eigh(H)
-=======
             eig_val, eig_vec = eigh(H)
-        else:
-            if sparse:
-                H = self._dyn_gen[k].toarray()
-            else:
-                H = self._dyn_gen[k]
-            # returns row vector of eigenvals, columns with the eigenvecs
-            eig_val, eig_vec = eigh(H)
->>>>>>> 8e181cc4
 
         # assuming H is an nxn matrix, find n
         n = self.get_drift_dim()

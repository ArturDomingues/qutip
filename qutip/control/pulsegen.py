--- conflicted
+++ resolved
@@ -48,10 +48,7 @@
     If a Dynamics object is passed in then this is used in instantiate
     the PulseGen, meaning that some timeslot and amplitude properties
     are copied over.
-<<<<<<< HEAD
-=======
-
->>>>>>> 4a59f335
+
     """
     if pulse_type == 'RND':
         return PulseGenRandom(dyn, params=pulse_params)
@@ -243,11 +240,7 @@
             if np.isinf(self.ubound):
                 self.ubound = None
 
-<<<<<<< HEAD
         if self.ubound is not None and self.lbound is not None:
-=======
-        if not self.ubound is None and not self.lbound is None:
->>>>>>> 4a59f335
             if self.ubound < self.lbound:
                 raise ValueError("ubound cannot be less the lbound")
 
@@ -295,10 +288,7 @@
 
         return pulse
 
-<<<<<<< HEAD
-
-=======
->>>>>>> 4a59f335
+
 class PulseGenZero(PulseGen):
     """
     Generates a flat pulse
@@ -853,10 +843,7 @@
 
         return self._apply_bounds_and_offset(pulse)
 
-<<<<<<< HEAD
-
-=======
->>>>>>> 4a59f335
+
 class PulseGenGaussian(PulseGen):
     """
     Generates pulses with a Gaussian profile
@@ -1252,16 +1239,8 @@
 
         for i in range(self.num_coeffs):
             phase = self.freqs[i]*self.time
-<<<<<<< HEAD
             pulse += (self.coeffs[i, 0]*np.sin(phase)
                       + self.coeffs[i, 1]*np.cos(phase))
-=======
-#            basis1comp = self.coeffs[i, 0]*np.sin(phase)
-#            basis2comp = self.coeffs[i, 1]*np.cos(phase)
-#            pulse += basis1comp + basis2comp
-            pulse += self.coeffs[i, 0]*np.sin(phase) + \
-                        self.coeffs[i, 1]*np.cos(phase)
->>>>>>> 4a59f335
 
         if self.guess_pulse_func:
             pulse = self.guess_pulse_func(pulse)

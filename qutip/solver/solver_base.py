# Required for Sphinx to follow autodoc_type_aliases
from __future__ import annotations

__all__ = ['Solver']

from numpy.typing import ArrayLike
from numbers import Number
from typing import Any, Callable
from .. import Qobj, QobjEvo, ket2dm
from .options import _SolverOptions
from ..core import stack_columns, unstack_columns
from .. import settings
from .result import Result
from .integrator import Integrator
from ..ui.progressbar import progress_bars
from ._feedback import _ExpectFeedback
from time import time
import warnings
import numpy as np


class Solver:
    """
    Runner for an evolution.
    Can run the evolution at once using :meth:`run` or step by step using
    :meth:`start` and :meth:`step`.

    Parameters
    ----------
    rhs : :obj:`.Qobj`, :obj:`.QobjEvo`
        Right hand side of the evolution::
            d state / dt = rhs @ state

    options : dict
        Options for the solver
    """
    name = ""

    # State, time and Integrator of the stepper functionnality
    _integrator = None
    _avail_integrators = {}

    # Class of option used by the solver
    solver_options = {
        "progress_bar": "text",
        "progress_kwargs": {"chunk_size": 10},
        "store_final_state": False,
        "store_states": None,
        "normalize_output": True,
        "method": "adams",
    }
    _resultclass = Result

    def __init__(self, rhs, *, options=None):
        if isinstance(rhs, (QobjEvo, Qobj)):
            self.rhs = QobjEvo(rhs)
        else:
            TypeError("The rhs must be a QobjEvo")
        self.options = options
        self._integrator = self._get_integrator()
        self._state_metadata = {}
        self.stats = self._initialize_stats()
        self.rhs._register_feedback({}, solver=self.name)

    def _initialize_stats(self):
        """ Return the initial values for the solver stats.
        """
        return {
            "method": self._integrator.name,
            "init time": self._init_integrator_time,
            "preparation time": 0.0,
            "run time": 0.0,
        }

    def _prepare_state(self, state):
        """
        Extract the data of the Qobj state.

        Is responsible for dims checks, preparing the data (stack columns, ...)
        determining the dims of the output for :meth:`_restore_state`.

        Should return the state's data such that it can be used by Integrators.
        """
        if self.rhs.issuper and state.isket:
            state = ket2dm(state)

        if (
            self.rhs.dims[1] != state.dims[0]
            and self.rhs.dims[1] != state.dims
        ):
            raise TypeError(f"incompatible dimensions {self.rhs.dims}"
                            f" and {state.dims}")

        self._state_metadata = {
<<<<<<< HEAD
            'dims': state.dims,
            'isherm': state._isherm if self.rhs.dims != state.dims else False
=======
            'dims': state._dims,
            # This is herm flag take for granted that the liouvillian keep
            # hermiticity.  But we do not check user passed super operator for
            # anything other than dimensions.
            'isherm': state.isherm and not (self.rhs.dims == state.dims)
>>>>>>> d30e285f
        }
        if state.isket:
            norm = state.norm()
        elif state._dims.issquare:
            # Qobj.isoper does not differientiate between rectangular operators
            # and normal ones.
            norm = state.tr()
        else:
            norm = -1
        self._normalize_output = (
            self._options.get("normalize_output", False)
            # Don't normalize output if input is not normalized.
            # Use the settings atol instead of the solver one since the second
            # refer to the ODE tolerance and some integrator do not use it.
            and np.abs(norm - 1) <= settings.core["atol"]
            # Only ket and dm can be normalized
            and (self.rhs.dims[1] == state.dims or state.shape[1] == 1)
        )
        if self.rhs.dims[1] == state.dims:
            return stack_columns(state.data)
        return state.data

    def _restore_state(self, data, *, copy=True):
        """
        Retore the Qobj state from its data.
        """
        if self._state_metadata['dims'] == self.rhs._dims[1]:
            state = Qobj(unstack_columns(data),
                         **self._state_metadata, copy=False)
        else:
            state = Qobj(data, **self._state_metadata, copy=copy)

        if self._normalize_output:
            if state.isoper:
                state = state * (1 / state.tr())
            else:
                state = state * (1 / state.norm())

        return state

    def run(
        self,
        state0: Qobj,
        tlist: ArrayLike,
        *,
        e_ops: dict[Any, Qobj | QobjEvo | Callable[[float, Qobj], Any]] = None,
        args: dict[str, Any] = None,
    ) -> Result:
        """
        Do the evolution of the Quantum system.

        For a ``state0`` at time ``tlist[0]`` do the evolution as directed by
        ``rhs`` and for each time in ``tlist`` store the state and/or
        expectation values in a :class:`.Result`. The evolution method and
        stored results are determined by ``options``.

        Parameters
        ----------
        state0 : :obj:`.Qobj`
            Initial state of the evolution.

        tlist : list of double
            Time for which to save the results (state and/or expect) of the
            evolution. The first element of the list is the initial time of the
            evolution. Each times of the list must be increasing, but does not
            need to be uniformy distributed.

        args : dict, optional
            Change the ``args`` of the rhs for the evolution.

        e_ops : list, optional
            List of Qobj, QobjEvo or callable to compute the expectation
            values. Function[s] must have the signature
            f(t : float, state : Qobj) -> expect.

        Returns
        -------
        results : :obj:`.Result`
            Results of the evolution. States and/or expect will be saved. You
            can control the saved data in the options.
        """
        _time_start = time()
        _data0 = self._prepare_state(state0)
        self._integrator.set_state(tlist[0], _data0)
        self._argument(args)
        stats = self._initialize_stats()
        results = self._resultclass(
            e_ops, self.options,
            solver=self.name, stats=stats,
        )
        results.add(tlist[0], self._restore_state(_data0, copy=False))
        stats['preparation time'] += time() - _time_start

        progress_bar = progress_bars[self.options['progress_bar']](
            len(tlist)-1, **self.options['progress_kwargs']
        )
        for t, state in self._integrator.run(tlist):
            progress_bar.update()
            results.add(t, self._restore_state(state, copy=False))
        progress_bar.finished()

        stats['run time'] = progress_bar.total_time()
        # TODO: It would be nice if integrator could give evolution statistics
        # stats.update(_integrator.stats)
        return results

    def start(self, state0: Qobj, t0: Number) -> None:
        """
        Set the initial state and time for a step evolution.

        Parameters
        ----------
        state0 : :obj:`.Qobj`
            Initial state of the evolution.

        t0 : double
            Initial time of the evolution.
        """
        _time_start = time()
        self._integrator.set_state(t0, self._prepare_state(state0))
        self.stats["preparation time"] += time() - _time_start

    def step(
        self,
        t: Number,
        *,
        args: dict[str, Any] = None,
        copy: bool = True
    ) -> Qobj:
        """
        Evolve the state to ``t`` and return the state as a :obj:`.Qobj`.

        Parameters
        ----------
        t : double
            Time to evolve to, must be higher than the last call.

        args : dict, optional {None}
            Update the ``args`` of the system.
            The change is effective from the beginning of the interval.
            Changing ``args`` can slow the evolution.

        copy : bool, optional {True}
            Whether to return a copy of the data or the data in the ODE solver.

        Notes
        -----
        The state must be initialized first by calling :meth:`start` or
        :meth:`run`. If :meth:`run` is called, :meth:`step` will continue from
        the last time and state obtained.

        """
        if not self._integrator._is_set:
            raise RuntimeError("The `start` method must called first")
        _time_start = time()
        self._argument(args)
        _, state = self._integrator.integrate(t, copy=False)
        self.stats["run time"] += time() - _time_start
        return self._restore_state(state, copy=copy)

    def _get_integrator(self):
        """ Return the initialted integrator. """
        _time_start = time()
        method = self._options["method"]
        if method in self.avail_integrators():
            integrator = self.avail_integrators()[method]
        elif issubclass(method, Integrator):
            integrator = method
        else:
            raise ValueError("Integrator method not supported.")
        integrator_instance = integrator(self.rhs, self.options)
        self._init_integrator_time = time() - _time_start
        return integrator_instance

    @property
    def sys_dims(self):
        """
        Dimensions of the space that the system use:

        ``qutip.basis(sovler.dims)`` will create a state with proper dimensions
        for this solver.
        """
        return self.rhs.dims[0]

    @property
    def options(self) -> dict[str, Any]:
        """
        method: str
            Which ordinary differential equation integration method to use.
        """
        return self._options

    def _parse_options(self, new_options, default, old_options):
        """
        Do a first read through of the options:
        - Split new options' items included in the default from those that are
          not.
        - Replace ``None`` with the default value.
        - Remove items that are unchanged.
        """
        included_options = {
            key: val
            for key, val in new_options.items()
            if key in default
        }
        extra_options = {
            key: val
            for key, val in new_options.items()
            if key not in default
        }

        # First pass: Have ``None`` refert to the default.
        included_options = {
            key: (val if val is not None else default[key])
            for key, val in included_options.items()
        }
        # Second pass: Remove options that remain unchanged.
        included_options = {
            key: val
            for key, val in included_options.items()
            if not (key in old_options and val == old_options[key])
        }
        return included_options, extra_options

    @options.setter
    def options(self, new_options: dict[str, Any]):
        if not hasattr(self, "_options"):
            self._options = {}
        if new_options is None:
            new_options = {}
        if not isinstance(new_options, dict):
            raise TypeError("options most to be a dictionary.")
        new_solver_options, new_ode_options = self._parse_options(
            new_options, self.solver_options, self.options
        )
        method = new_solver_options.get(
            "method", self.options.get("method", self.solver_options["method"])
        )
        integrator = self.avail_integrators()[method]

        if method == self.options.get("method", None):
            # If method changed, drop old ode options
            old_ode_options = self.options
            old_options = self._options
        else:
            old_ode_options = {}
            old_options, _ = self._parse_options(
                self._options, self.solver_options, {}
            )

        new_ode_options, extra_options = self._parse_options(
            new_ode_options, integrator.integrator_options, self.options
        )
        if extra_options:
            raise KeyError(f"Options {extra_options.keys()} are not supported")
        if self._options and not (new_solver_options or new_ode_options):
            return  # Nothing to do

        self._options = _SolverOptions(
            {**self.solver_options, **integrator.integrator_options},
            self._apply_options,
            self.name + " with " + integrator.method + " integrator",
            self.__class__.options.__doc__ + integrator.options.__doc__,
            **{**old_options, **new_solver_options, **new_ode_options}
        )

        self._apply_options(set(new_options.keys()))

    def _apply_options(self, keys):
        """
        Method called when options are changed, either through
        ``solver.options[key] = value`` or ``solver.options = options``.
        Allow to update the solver with the new options
        """
        from_setter = isinstance(keys, (set))
        if not from_setter:
            keys = set([keys])

        if not from_setter and "method" in keys:
            # Drop the ode's options.
            old_solver_options, _ = self._parse_options(
                self.options, self.solver_options, {}
            )
            method = self.options["method"]
            integrator = self.avail_integrators()[method]

            self._options = _SolverOptions(
                {**self.solver_options, **integrator.integrator_options},
                self._apply_options,
                self.name + " with " + integrator.method + " integrator",
                self.__class__.options.__doc__ + integrator.options.__doc__,
                **old_solver_options
            )

        if self._integrator is None or not keys:
            pass
        elif 'method' in keys and self._integrator._is_set:
            state = self._integrator.get_state()
            self._integrator = self._get_integrator()
            self._integrator.set_state(*state)
        elif "method" in keys:
            self._integrator = self._get_integrator()
        elif keys & self._integrator.integrator_options.keys():
            # Some of the keys are used by the integrator.
            self._integrator.options = self._options
            self._integrator.reset(hard=True)

    def _argument(self, args):
        """Update the args, for the `rhs` and other operators."""
        if args:
            self.rhs.arguments(args)
            self._integrator.arguments(args)

    @classmethod
    def avail_integrators(cls):
        if cls is Solver:
            return cls._avail_integrators.copy()
        return {
            **Solver.avail_integrators(),
            **cls._avail_integrators,
        }

    @classmethod
    def integrator(cls, key):
        return cls.avail_integrators()[key]

    @classmethod
    def add_integrator(cls, integrator, key):
        """
        Register an integrator.

        Parameters
        ----------
        integrator : Integrator
            The ODE solver to register.

        keys : list of str
            Values of the method options that refer to this integrator.
        """
        if not issubclass(integrator, Integrator):
            raise TypeError(f"The integrator {integrator} must be a subclass"
                            " of `qutip.solver.Integrator`")

        cls._avail_integrators[key] = integrator

    @classmethod
    def ExpectFeedback(cls, operator: Qobj | QobjEvo, default: Any = 0.):
        """
        Expectation value of the instantaneous state of the evolution to be
        used by a time-dependent operator.

        When used as an args:

            ``QobjEvo([op, func], args={"E0": Solver.ExpectFeedback(oper)})``

        The ``func`` will receive ``expect(oper, state)`` as ``E0`` during the
        evolution.

        Parameters
        ----------
        operator : Qobj, QobjEvo
            Operator to compute the expectation values of.

        default : float, default : 0.
            Initial value to be used at setup.
        """
        return _ExpectFeedback(operator, default)


def _solver_deprecation(kwargs, options, solver="me"):
    """
    Function to help the transition from v4 to v5.
    Raise warnings for solver input that where moved from parameter to options.
    """
    if options is None:
        options = {}
    # TODO remove by 5.1
    if "progress_bar" in kwargs:
        warnings.warn(
            '"progress_bar" is now included in options:\n Use '
            '`options={"progress_bar": False / True / "tqdm" / "enhanced"}`',
            FutureWarning
        )
        options["progress_bar"] = kwargs.pop("progress_bar")

    if "_safe_mode" in kwargs:
        warnings.warn(
            '"_safe_mode" is no longer supported.',
            FutureWarning
        )
        del kwargs["_safe_mode"]

    if "verbose" in kwargs and solver == "br":
        warnings.warn(
            '"verbose" is no longer supported.',
            FutureWarning
        )
        del kwargs["verbose"]

    if "tol" in kwargs and solver == "br":
        warnings.warn(
            'The "tol" parameter is no longer used. '
            '`qutip.settings.core["auto_tidyup_atol"]` '
            'is now used for rounding small values in sparse arrays.',
            FutureWarning
        )
        del kwargs["tol"]

    if "map_func" in kwargs and solver in ["mc", "stoc"]:
        warnings.warn(
            '"map_func" is now included in options:\n'
            'Use `options={"map": "serial" / "parallel" / "loky"}`',
            FutureWarning
        )
        del kwargs["map_func"]

    if "map_kwargs" in kwargs and solver in ["mc", "stoc"]:
        warnings.warn(
            '"map_kwargs" are now included in options:\n'
            'Use `options={"num_cpus": N}`',
            FutureWarning
        )
        del kwargs["map_kwargs"]

    if "nsubsteps" in kwargs and solver == "stoc":
        warnings.warn(
            '"nsubsteps" is now replaced by "dt" in options:\n'
            'Use `options={"dt": 0.001}`\n'
            'The given value of "nsubsteps" is ignored in this call.',
            FutureWarning
        )
        # Could be (tlist[1] - tlist[0]) / kwargs["nsubsteps"]
        del kwargs["nsubsteps"]

    if "tol" in kwargs and solver == "stoc":
        warnings.warn(
            'The "tol" parameter is now the "atol" options:\n'
            'Use `options={"atol": tol}`',
            FutureWarning
        )
        options["atol"] = kwargs.pop("tol")

    if "store_all_expect" in kwargs and solver == "stoc":
        warnings.warn(
            'The "store_all_expect" parameter is now the '
            '"keep_runs_results" options:\n'
            'Use `options={"keep_runs_results": False / True}`',
            FutureWarning
        )
        options["keep_runs_results"] = kwargs.pop("store_all_expect")

    if "store_measurement" in kwargs and solver == "stoc":
        warnings.warn(
            'The "store_measurement" parameter is now an options:\n'
            'Use `options={"store_measurement": False / True}`',
            FutureWarning
        )
        options["store_measurement"] = kwargs.pop("store_measurement")

    if ("dW_factors" in kwargs or "m_ops" in kwargs) and solver == "stoc":
        raise TypeError(
            '"m_ops" and "dW_factors" are now properties of '
            'the stochastic solver class, use:\n'
            '>>> solver = SMESolver(H, c_ops)\n'
            '>>> solver.m_ops = m_ops\n'
            '>>> solver.dW_factors = dW_factors\n'
        )

    if kwargs:
        raise TypeError(f"unexpected keyword argument {kwargs.keys()}")
    return options<|MERGE_RESOLUTION|>--- conflicted
+++ resolved
@@ -92,16 +92,11 @@
                             f" and {state.dims}")
 
         self._state_metadata = {
-<<<<<<< HEAD
-            'dims': state.dims,
-            'isherm': state._isherm if self.rhs.dims != state.dims else False
-=======
             'dims': state._dims,
             # This is herm flag take for granted that the liouvillian keep
             # hermiticity.  But we do not check user passed super operator for
             # anything other than dimensions.
-            'isherm': state.isherm and not (self.rhs.dims == state.dims)
->>>>>>> d30e285f
+            'isherm': not (self.rhs.dims == state.dims) and state._isherm,
         }
         if state.isket:
             norm = state.norm()

--- conflicted
+++ resolved
@@ -61,15 +61,6 @@
     if not isinstance(H, (Qobj, QobjEvo)):
         H = QobjEvo(H, args=args, **kwargs)
 
-<<<<<<< HEAD
-    if H.issuper or c_ops:
-        if H.issuper:
-            Id = qeye(H.dims[0])
-        else:
-            Id = qeye(H.dims)
-        out = mesolve(H, Id, tlist, c_ops=c_ops,
-                      args=args, options=options).states
-=======
     if c_ops:
         H = liouvillian(H, c_ops)
 
@@ -77,7 +68,6 @@
 
     if H.issuper:
         out = mesolve(H, U0, tlist, args=args, options=options).states
->>>>>>> fc9c580d
     else:
         out = sesolve(H, U0, tlist, args=args, options=options).states
 

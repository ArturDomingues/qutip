<<<<<<< HEAD
# This file is part of QuTiP: Quantum Toolbox in Python.
#
#    Copyright (c) 2011 and later, Paul D. Nation and Robert J. Johansson.
#    All rights reserved.
#
#    Redistribution and use in source and binary forms, with or without
#    modification, are permitted provided that the following conditions are
#    met:
#
#    1. Redistributions of source code must retain the above copyright notice,
#       this list of conditions and the following disclaimer.
#
#    2. Redistributions in binary form must reproduce the above copyright
#       notice, this list of conditions and the following disclaimer in the
#       documentation and/or other materials provided with the distribution.
#
#    3. Neither the name of the QuTiP: Quantum Toolbox in Python nor the names
#       of its contributors may be used to endorse or promote products derived
#       from this software without specific prior written permission.
#
#    THIS SOFTWARE IS PROVIDED BY THE COPYRIGHT HOLDERS AND CONTRIBUTORS
#    "AS IS" AND ANY EXPRESS OR IMPLIED WARRANTIES, INCLUDING, BUT NOT
#    LIMITED TO, THE IMPLIED WARRANTIES OF MERCHANTABILITY AND FITNESS FOR A
#    PARTICULAR PURPOSE ARE DISCLAIMED. IN NO EVENT SHALL THE COPYRIGHT
#    HOLDER OR CONTRIBUTORS BE LIABLE FOR ANY DIRECT, INDIRECT, INCIDENTAL,
#    SPECIAL, EXEMPLARY, OR CONSEQUENTIAL DAMAGES (INCLUDING, BUT NOT
#    LIMITED TO, PROCUREMENT OF SUBSTITUTE GOODS OR SERVICES; LOSS OF USE,
#    DATA, OR PROFITS; OR BUSINESS INTERRUPTION) HOWEVER CAUSED AND ON ANY
#    THEORY OF LIABILITY, WHETHER IN CONTRACT, STRICT LIABILITY, OR TORT
#    (INCLUDING NEGLIGENCE OR OTHERWISE) ARISING IN ANY WAY OUT OF THE USE
#    OF THIS SOFTWARE, EVEN IF ADVISED OF THE POSSIBILITY OF SUCH DAMAGE.
###############################################################################
=======
>>>>>>> 4a59f335
import os
import warnings

import qutip.settings
import qutip.version
from qutip.version import version as __version__

# -----------------------------------------------------------------------------
# Check if we're in IPython.
try:
    __IPYTHON__
    qutip.settings.ipython = True
except NameError:
    qutip.settings.ipython = False


# -----------------------------------------------------------------------------
# Look to see if we are running with OPENMP
#
# Set environ variable to determin if running in parallel mode
# (i.e. in parfor or parallel_map)
os.environ['QUTIP_IN_PARALLEL'] = 'FALSE'

try:
    from qutip.cy.openmp.parfuncs import spmv_csr_openmp
except ImportError:
    qutip.settings.has_openmp = False
else:
    qutip.settings.has_openmp = True
    # See Pull #652 for why this is here.
    os.environ['KMP_DUPLICATE_LIB_OK'] = 'True'

import platform
<<<<<<< HEAD
from .utilities import _blas_info
qutip.settings.eigh_unsafe = (_blas_info() == "OPENBLAS" and
                              platform.system() == 'Darwin')
del platform
=======
import scipy
from packaging import version as pac_version
from qutip.utilities import _blas_info

is_old_scipy = pac_version.parse(scipy.__version__) < pac_version.parse("1.5")
qutip.settings.eigh_unsafe = (
    # macOS OpenBLAS eigh is unstable, see #1288
    (_blas_info() == "OPENBLAS" and platform.system() == 'Darwin')
    # The combination of scipy<1.5 and MKL causes wrong results when calling
    # eigh for big matrices.  See #1495, #1491 and #1498.
    or (is_old_scipy and (_blas_info() == 'INTEL MKL'))
)

del platform, _blas_info, scipy, pac_version, is_old_scipy
>>>>>>> 4a59f335
# -----------------------------------------------------------------------------
# setup the cython environment
#
try:
    import Cython as _Cython
except ImportError:
    pass
else:
    from qutip.utilities import _version2int
    _cy_require = "0.29.20"
    if _version2int(_Cython.__version__) < _version2int(_cy_require):
        warnings.warn(
            "Old version of Cython detected: needed {}, got {}."
            .format(_cy_require, _Cython.__version__)
        )
    # Setup pyximport
<<<<<<< HEAD
    from qutip import _pyxbuilder
    _pyxbuilder.install()
    del _pyxbuilder, _Cython, _version2int

=======
    import qutip.cy.pyxbuilder as _pyxbuilder
    _pyxbuilder.install()
    del _pyxbuilder, _Cython, _version2int


# -----------------------------------------------------------------------------
# cpu/process configuration
#
from qutip.utilities import available_cpu_count

# Check if environ flag for qutip processes is set
if 'QUTIP_NUM_PROCESSES' in os.environ:
    qutip.settings.num_cpus = int(os.environ['QUTIP_NUM_PROCESSES'])
else:
    qutip.settings.num_cpus = available_cpu_count()
    os.environ['QUTIP_NUM_PROCESSES'] = str(qutip.settings.num_cpus)

del available_cpu_count
>>>>>>> 4a59f335


# Find MKL library if it exists
from .installsettings import *
from . import _mkl


# -----------------------------------------------------------------------------
# Check that import modules are compatible with requested configuration
#

# Check for Matplotlib
try:
    import matplotlib
except ImportError:
    warnings.warn("matplotlib not found: Graphics will not work.")
else:
    del matplotlib



# -----------------------------------------------------------------------------
# Load modules
#

from .core import *
from .solve import *

# graphics
from .bloch import *
from .visualization import *
from .orbital import *
from .bloch3d import *
from .matplotlib_utilities import *

# library functions
from .tomography import *
from .wigner import *
from .random_objects import *
from .simdiag import *
from .entropy import *
from .partial_transpose import *
from .continuous_variables import *
from .distributions import *
from .three_level_atom import *

########################################################################
# This section exists only for the deprecation warning of qip importation.
# It can be deleted for a major release.

# quantum information
from .qip import *
########################################################################

# utilities
<<<<<<< HEAD
from .parallel import *
from .utilities import *
from .fileio import *
from .about import *
from .cite import *
=======
from qutip.parallel import *
from qutip.utilities import *
from qutip.fileio import *
from qutip.about import *
from qutip.cite import *
>>>>>>> 4a59f335

# -----------------------------------------------------------------------------
# Load user configuration if present: override defaults.
#
<<<<<<< HEAD
from . import configrc
if configrc.has_qutip_rc():
    settings.load()
=======
import qutip.configrc
has_rc, rc_file = qutip.configrc.has_qutip_rc()

# Read the OpenMP threshold out if it already exists, or calibrate and save it
# if it doesn't.
if qutip.settings.has_openmp:
    _calibrate_openmp = qutip.settings.num_cpus > 1
    if has_rc:
        _calibrate_openmp = (
            _calibrate_openmp
            and not qutip.configrc.has_rc_key('openmp_thresh', rc_file=rc_file)
        )
    else:
        qutip.configrc.generate_qutiprc()
        has_rc, rc_file = qutip.configrc.has_qutip_rc()
    if _calibrate_openmp:
        print('Calibrating OpenMP threshold...')
        from qutip.cy.openmp.bench_openmp import calculate_openmp_thresh
        thresh = calculate_openmp_thresh()
        qutip.configrc.write_rc_key('openmp_thresh', thresh, rc_file=rc_file)
        del calculate_openmp_thresh

# Load the config file
if has_rc:
    qutip.configrc.load_rc_config(rc_file)
>>>>>>> 4a59f335

# -----------------------------------------------------------------------------
# Clean name space
#
del os, warnings<|MERGE_RESOLUTION|>--- conflicted
+++ resolved
@@ -1,38 +1,3 @@
-<<<<<<< HEAD
-# This file is part of QuTiP: Quantum Toolbox in Python.
-#
-#    Copyright (c) 2011 and later, Paul D. Nation and Robert J. Johansson.
-#    All rights reserved.
-#
-#    Redistribution and use in source and binary forms, with or without
-#    modification, are permitted provided that the following conditions are
-#    met:
-#
-#    1. Redistributions of source code must retain the above copyright notice,
-#       this list of conditions and the following disclaimer.
-#
-#    2. Redistributions in binary form must reproduce the above copyright
-#       notice, this list of conditions and the following disclaimer in the
-#       documentation and/or other materials provided with the distribution.
-#
-#    3. Neither the name of the QuTiP: Quantum Toolbox in Python nor the names
-#       of its contributors may be used to endorse or promote products derived
-#       from this software without specific prior written permission.
-#
-#    THIS SOFTWARE IS PROVIDED BY THE COPYRIGHT HOLDERS AND CONTRIBUTORS
-#    "AS IS" AND ANY EXPRESS OR IMPLIED WARRANTIES, INCLUDING, BUT NOT
-#    LIMITED TO, THE IMPLIED WARRANTIES OF MERCHANTABILITY AND FITNESS FOR A
-#    PARTICULAR PURPOSE ARE DISCLAIMED. IN NO EVENT SHALL THE COPYRIGHT
-#    HOLDER OR CONTRIBUTORS BE LIABLE FOR ANY DIRECT, INDIRECT, INCIDENTAL,
-#    SPECIAL, EXEMPLARY, OR CONSEQUENTIAL DAMAGES (INCLUDING, BUT NOT
-#    LIMITED TO, PROCUREMENT OF SUBSTITUTE GOODS OR SERVICES; LOSS OF USE,
-#    DATA, OR PROFITS; OR BUSINESS INTERRUPTION) HOWEVER CAUSED AND ON ANY
-#    THEORY OF LIABILITY, WHETHER IN CONTRACT, STRICT LIABILITY, OR TORT
-#    (INCLUDING NEGLIGENCE OR OTHERWISE) ARISING IN ANY WAY OUT OF THE USE
-#    OF THIS SOFTWARE, EVEN IF ADVISED OF THE POSSIBILITY OF SUCH DAMAGE.
-###############################################################################
-=======
->>>>>>> 4a59f335
 import os
 import warnings
 
@@ -66,12 +31,6 @@
     os.environ['KMP_DUPLICATE_LIB_OK'] = 'True'
 
 import platform
-<<<<<<< HEAD
-from .utilities import _blas_info
-qutip.settings.eigh_unsafe = (_blas_info() == "OPENBLAS" and
-                              platform.system() == 'Darwin')
-del platform
-=======
 import scipy
 from packaging import version as pac_version
 from qutip.utilities import _blas_info
@@ -86,7 +45,6 @@
 )
 
 del platform, _blas_info, scipy, pac_version, is_old_scipy
->>>>>>> 4a59f335
 # -----------------------------------------------------------------------------
 # setup the cython environment
 #
@@ -102,14 +60,9 @@
             "Old version of Cython detected: needed {}, got {}."
             .format(_cy_require, _Cython.__version__)
         )
+
     # Setup pyximport
-<<<<<<< HEAD
     from qutip import _pyxbuilder
-    _pyxbuilder.install()
-    del _pyxbuilder, _Cython, _version2int
-
-=======
-    import qutip.cy.pyxbuilder as _pyxbuilder
     _pyxbuilder.install()
     del _pyxbuilder, _Cython, _version2int
 
@@ -127,7 +80,6 @@
     os.environ['QUTIP_NUM_PROCESSES'] = str(qutip.settings.num_cpus)
 
 del available_cpu_count
->>>>>>> 4a59f335
 
 
 # Find MKL library if it exists
@@ -183,54 +135,18 @@
 ########################################################################
 
 # utilities
-<<<<<<< HEAD
 from .parallel import *
 from .utilities import *
 from .fileio import *
 from .about import *
 from .cite import *
-=======
-from qutip.parallel import *
-from qutip.utilities import *
-from qutip.fileio import *
-from qutip.about import *
-from qutip.cite import *
->>>>>>> 4a59f335
 
 # -----------------------------------------------------------------------------
 # Load user configuration if present: override defaults.
 #
-<<<<<<< HEAD
 from . import configrc
 if configrc.has_qutip_rc():
     settings.load()
-=======
-import qutip.configrc
-has_rc, rc_file = qutip.configrc.has_qutip_rc()
-
-# Read the OpenMP threshold out if it already exists, or calibrate and save it
-# if it doesn't.
-if qutip.settings.has_openmp:
-    _calibrate_openmp = qutip.settings.num_cpus > 1
-    if has_rc:
-        _calibrate_openmp = (
-            _calibrate_openmp
-            and not qutip.configrc.has_rc_key('openmp_thresh', rc_file=rc_file)
-        )
-    else:
-        qutip.configrc.generate_qutiprc()
-        has_rc, rc_file = qutip.configrc.has_qutip_rc()
-    if _calibrate_openmp:
-        print('Calibrating OpenMP threshold...')
-        from qutip.cy.openmp.bench_openmp import calculate_openmp_thresh
-        thresh = calculate_openmp_thresh()
-        qutip.configrc.write_rc_key('openmp_thresh', thresh, rc_file=rc_file)
-        del calculate_openmp_thresh
-
-# Load the config file
-if has_rc:
-    qutip.configrc.load_rc_config(rc_file)
->>>>>>> 4a59f335
 
 # -----------------------------------------------------------------------------
 # Clean name space

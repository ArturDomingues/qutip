import os
import warnings

import qutip.settings
import qutip.version
from qutip.version import version as __version__

# -----------------------------------------------------------------------------
# Look to see if we are running with OPENMP
#
# Set environ variable to determin if running in parallel mode
# (i.e. in parfor or parallel_map)
os.environ['QUTIP_IN_PARALLEL'] = 'FALSE'

try:
    from qutip.cy.openmp.parfuncs import spmv_csr_openmp
except ImportError:
    qutip.settings.has_openmp = False
else:
    qutip.settings.has_openmp = True
    # See Pull #652 for why this is here.
    os.environ['KMP_DUPLICATE_LIB_OK'] = 'True'


# -----------------------------------------------------------------------------
# cpu/process configuration
#
from qutip.utilities import available_cpu_count

# Check if environ flag for qutip processes is set
if 'QUTIP_NUM_PROCESSES' in os.environ:
    qutip.settings.num_cpus = int(os.environ['QUTIP_NUM_PROCESSES'])
else:
    qutip.settings.num_cpus = available_cpu_count()
    os.environ['QUTIP_NUM_PROCESSES'] = str(qutip.settings.num_cpus)

del available_cpu_count


# Find MKL library if it exists
from .installsettings import *
from . import _mkl


# -----------------------------------------------------------------------------
# Check that import modules are compatible with requested configuration
#

# Check for Matplotlib
try:
    import matplotlib
except ImportError:
    warnings.warn("matplotlib not found: Graphics will not work.")
else:
    del matplotlib



# -----------------------------------------------------------------------------
# Load modules
#

from .core import *
from .solver import *
from .solve import *
<<<<<<< HEAD
from .solver.countstat import *
=======
from .solver.brmesolve import *
>>>>>>> e8f8b0fe

# graphics
from .bloch import *
from .visualization import *
from .orbital import *
from .bloch3d import *
from .matplotlib_utilities import *

# library functions
from .tomography import *
from .wigner import *
from .random_objects import *
from .simdiag import *
from .entropy import *
from .partial_transpose import *
from .continuous_variables import *
from .distributions import *
from .three_level_atom import *


# utilities
from .parallel import *
from .utilities import *
from .fileio import *
from .about import *
from .cite import *

qutip.settings.install.read_only_options["idxint_size"] = data.base.idxint_size

# -----------------------------------------------------------------------------
# Load user configuration if present: override defaults.
#
from . import configrc
if configrc.has_qutip_rc():
    settings.load()

# -----------------------------------------------------------------------------
# Clean name space
#
del os, warnings<|MERGE_RESOLUTION|>--- conflicted
+++ resolved
@@ -63,11 +63,8 @@
 from .core import *
 from .solver import *
 from .solve import *
-<<<<<<< HEAD
 from .solver.countstat import *
-=======
 from .solver.brmesolve import *
->>>>>>> e8f8b0fe
 
 # graphics
 from .bloch import *

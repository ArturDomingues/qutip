--- conflicted
+++ resolved
@@ -3,13 +3,10 @@
 omit =
     # QuTiP test files
     */qutip/tests/*
-<<<<<<< HEAD
     # Tool for tests
     */qutip/solver/sode/_noise.py
-=======
     # Feature we want to remove, hiding them while waiting to see if users will complain.
     */qutip/legacy/*
->>>>>>> e7bcaa15
 
 [report]
 exclude_lines =
